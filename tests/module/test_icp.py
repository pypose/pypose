import torch
import pypose as pp
from torchvision.datasets.utils import download_and_extract_archive

class TestICP:

    def load_data(self):
        # pc1 and pc2 has different numbers of points
        download_and_extract_archive('https://github.com/pypose/pypose/releases/'\
                                     'download/v0.4.2/icp-test-data.pt.zip',\
                                     './tests/module')
        loaded_tensors = torch.load('./tests/module/icp-test-data.pt')
        self.pc1 = loaded_tensors['pc1'].squeeze(-3)
        self.pc2 = loaded_tensors['pc2'].squeeze(-3)

    def test_icp_laserscan_data(self):
        device = torch.device("cuda" if torch.cuda.is_available() else "cpu")
        self.load_data()
        source = self.pc1.to(device)
        tf = pp.SE3([-0.0500, -0.0200,  0.0000, 0, 0, 0.0499792, 0.9987503])
        target = tf.Act(self.pc2).to(device)
        icp = pp.module.ICP().to(device)
        result = icp(source, target)
        error = _posediff(tf.to(device),result,aggregate=True)
        print("Test 1 (real laser scan data test): The translational error is {:.4f} and "
              "the rotational error is {:.4f}".format(error[0].item(), error[1].item()))
        assert error[0] < 0.1,  "The translational error is too large."
        assert error[1] < 0.1,  "The rotational error is too large."

    def test_icp_batch(self):
        device = torch.device("cuda" if torch.cuda.is_available() else "cpu")
        n_points = 1000
        # Generate points on the L shape wall with x = 0:10, y = 20, and x = 10, y = 20:0
        x_line_1 = torch.linspace(0, 10, n_points // 2)
        y_line_1 = torch.zeros(n_points // 2)
        z_line_1 = torch.zeros(n_points // 2)
        x_line_2 = torch.full((n_points // 2,), 10)
        y_line_2 = torch.linspace(20, 0, n_points // 2)
        z_line_2 = torch.zeros(n_points // 2)
        points_set_1 = torch.stack((torch.cat((x_line_1, x_line_2)),
                                    torch.cat((y_line_1, y_line_2)),
                                    torch.cat((z_line_1, z_line_2))), dim=1)
        # Generate points for a curve in the x-y plane with noise
        radius = 10
        noise_std_dev = 1
        theta = torch.linspace(0, 0.5 * 3.14159265, n_points)
        x_curve = 10 + radius * torch.cos(theta) + torch.randn(n_points) * noise_std_dev
        y_curve = 20 - radius * torch.sin(theta) + torch.randn(n_points) * noise_std_dev
        z_curve = torch.zeros(n_points) + torch.randn(n_points) * noise_std_dev
        points_set_2 = torch.stack((x_curve, y_curve, z_curve), dim=1)
        # Test ICP
<<<<<<< HEAD
        source = torch.stack((points_set_1, points_set_2), dim=0)
        tf = pp.SE3([[-5.05, -3.02,  0.02,         0,         0, 0.0499792, 0.9987503],
                     [   -2,      1,    1, 0.1304815, 0.0034168, -0.025953, 0.9911051]])
        target = tf.unsqueeze(-2).Act(source)
        icp = pp.module.ICP()
=======
        source = torch.stack((points_set_1, points_set_2), dim=0).to(device)
        tf = pp.SE3([[-5.05, -3.02,  0.02, 0, 0, 0.0499792, 0.9987503],
               [-2, 1, 1, 0.1304815, 0.0034168, -0.025953, 0.9911051]]).to(device)
        target = tf.unsqueeze(-2).Act(source).to(device)
        icp = pp.module.ICP().to(device)
>>>>>>> 2167c5d1
        result = icp(source, target)
        error = _posediff(tf,result,aggregate=True)
        print("Test 2 (batched generated data test): The translational error is {:.4f} "
              "and the rotational error is {:.4f}"
              .format(error[0].item(), error[1].item()))
        assert error[0] < 0.1,  "The translational error is too large."
        assert error[1] < 0.1,  "The rotational error is too large."

    def test_icp_broadcasting1(self):
        self.load_data()
        source = self.pc1
        tf = pp.SE3([[-0.0500, -0.0200,  0.0000, 0, 0, 0.0499792, 0.9987503],
                     [-0.0500, -0.0200,  0.0000, 0, 0, 0.0499792, 0.9987503]])
        target = tf.unsqueeze(-2).Act(self.pc2)
        icp = pp.module.ICP()
        result = icp(source, target)
        error = _posediff(tf,result,aggregate=True)
        print("Test 3 (broadcasting test 1): The translational error is {:.4f} "
              "and the rotational error is {:.4f}"
              .format(error[0].item(), error[1].item()))
        assert error[0] < 0.1,  "The translational error is too large."
        assert error[1] < 0.1,  "The rotational error is too large."

    def test_icp_broadcasting2(self):
        self.load_data()
        target = self.pc2
        tf = pp.SE3([[-0.0500, -0.0200,  0.0000, 0, 0, 0.0499792, 0.9987503],
                     [-0.0100, -0.0300,  0.0000, 0, 0, 0.0499792, 0.9987503]])
        source = tf.unsqueeze(-2).Act(self.pc1)
        scheduler = pp.module.ReduceToPlateau(steps=100, patience=3, verbose=True)
        torch.set_printoptions(precision=7)
        icp = pp.module.ICP(scheduler=scheduler)
        result = icp(source, target)
        error = _posediff(tf.Inv(),result,aggregate=True)
        print("Test 4 (broadcasting test 2): The translational error is {:.4f} "
              "and the rotational error is {:.4f}"
              .format(error[0].item(), error[1].item()))
        assert error[0] < 0.1,  "The translational error is too large."
        assert error[1] < 0.1,  "The rotational error is too large."

def _posediff(ref, est, aggregate=False, mode=1):
    r'''
    Computes the translatinal and rotational error between two batched transformations
    ( :math:`SE(3)` ).

    Args:
        ref (``LieTensor``): The reference transformation :math:`T_{ref}` in
            ``SE3type``. The shape is [..., 7].
        est (``LieTensor``): The estimated transformation :math:`T_{est}` in
            ``SE3type``. The shape is [..., 7].
        aggregate (``bool``, optional): Average the batched differences to a singleton
            dimension. Default: ``False``.
        mode (``int``, optional): Calculate the rotational difference in different mode.
            ``mode = 0``: Quaternions representation.
            ``mode = 1``: Axis-angle representation (Use one angle to represent the
            rotational difference in 3D space). Default: ``1``.

    Note:
        The rotation matrix to axis-angle representation refers to the theorem 2.5 and
        2.6 in Chapter 2 [1]. The implementation of the Quaternions to axis-angle
        representation (equation: :math:`\theta = 2 \cos^{-1}(q_0)` ) is presented at
        the end of Chapter 2 in [1].

        [1] Murray, R. M., Li, Z., & Sastry, S. S. (1994). A mathematical introduction to
        robotic manipulation. CRC press.


    Returns:
        ``torch.Tensor``: The translational difference (:math:`\Delta t`) and rotational
        differences between two sets of transformations.

        If ``aggregate = True``: The output batch will be 1.

        If ``mode = 0``: The values in each batch is :math:`[ \Delta t, \Delta q_x,
        \Delta q_y, \Delta q_z, \Delta q_w ]`

        If ``mode = 1``: The values in each batch is :math:`[ \Delta t, \Delta \theta ]`

    Example:
        >>> import torch, pypose as pp
        >>> ref = pp.randn_SE3(4)
        >>> est = pp.randn_SE3(4)
        >>> pp.posediff(ref,est)
        tensor([[3.1877, 0.3945],
        [3.3388, 2.0563],
        [2.4523, 0.4169],
        [1.8392, 1.1539]])
        >>> pp.posediff(ref,est,aggregate=True)
        tensor([1.9840, 1.9306])
        >>> pp.posediff(ref,est,mode=0)
        tensor([[ 3.1877,  0.1554,  0.1179, -0.0190,  0.9806],
        [ 3.3388, -0.0194, -0.8539,  0.0609,  0.5164],
        [ 2.4523,  0.0495, -0.1739,  0.1006,  0.9784],
        [ 1.8392, -0.5451, -0.0075,  0.0192,  0.8381]])
    '''
    assert pp.is_SE3(ref), "The input reference transformation is not SE3Type."
    assert pp.is_SE3(est), "The input estimated transformation is not SE3Type."
    assert mode in (0, 1), "Mode number is invalid."
    T = ref * est.Inv()
    diff_t = torch.linalg.norm(T.translation(), dim=-1, ord=2).unsqueeze(-1)
    if mode == 0:
        diff_r = T.rotation().tensor()
        diff = torch.cat((diff_t, diff_r), dim=-1)
    else:
        qw = torch.clamp(T.tensor()[...,6], min=-1, max=1) # floating-point inaccuracies
        diff_r = 2 * torch.acos(qw)
        diff = torch.cat((diff_t, diff_r.unsqueeze(-1)), dim=-1)
    if aggregate and diff.ndim > 1:
        diff = diff.mean(dim=tuple(range(diff.ndim - 1)), keepdim=True).flatten()
    return diff


if __name__ == "__main__":
    torch.set_printoptions(precision=4, sci_mode=False)
    test = TestICP()
    test.test_icp_laserscan_data()
    test.test_icp_batch()
    test.test_icp_broadcasting1()
    test.test_icp_broadcasting2()<|MERGE_RESOLUTION|>--- conflicted
+++ resolved
@@ -49,19 +49,11 @@
         z_curve = torch.zeros(n_points) + torch.randn(n_points) * noise_std_dev
         points_set_2 = torch.stack((x_curve, y_curve, z_curve), dim=1)
         # Test ICP
-<<<<<<< HEAD
-        source = torch.stack((points_set_1, points_set_2), dim=0)
+        source = torch.stack((points_set_1, points_set_2), dim=0).to(device)
         tf = pp.SE3([[-5.05, -3.02,  0.02,         0,         0, 0.0499792, 0.9987503],
-                     [   -2,      1,    1, 0.1304815, 0.0034168, -0.025953, 0.9911051]])
-        target = tf.unsqueeze(-2).Act(source)
-        icp = pp.module.ICP()
-=======
-        source = torch.stack((points_set_1, points_set_2), dim=0).to(device)
-        tf = pp.SE3([[-5.05, -3.02,  0.02, 0, 0, 0.0499792, 0.9987503],
-               [-2, 1, 1, 0.1304815, 0.0034168, -0.025953, 0.9911051]]).to(device)
+                     [   -2,      1,    1, 0.1304815, 0.0034168, -0.025953, 0.9911051]]).to(device)
         target = tf.unsqueeze(-2).Act(source).to(device)
         icp = pp.module.ICP().to(device)
->>>>>>> 2167c5d1
         result = icp(source, target)
         error = _posediff(tf,result,aggregate=True)
         print("Test 2 (batched generated data test): The translational error is {:.4f} "
