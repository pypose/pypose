--- conflicted
+++ resolved
@@ -98,23 +98,13 @@
     loss_f.write('im_loss,mse\n')
     loss_f.flush()
 
-<<<<<<< HEAD
     def get_loss(x_init, _len, _m_cart, _m_pole):
 
-=======
-
-    def get_loss(x_init, _len, _m_cart,  _m_pole):
-
->>>>>>> 2e7645a8
         expert_cartPoleSolver = CartPole(dt, expert['len'], expert['m_cart'], expert['m_pole'], g).to(device)
         mpc_expert = pp.module.MPC(expert_cartPoleSolver, T, step=15).to(device)
         x_true, u_true, cost_true = mpc_expert(expert['Q'], expert['p'], x_init, dt, current_u)
 
-<<<<<<< HEAD
         agent_cartPoleSolver = CartPole(dt, _len, expert['m_cart'], _m_pole, g).to(device)
-=======
-        agent_cartPoleSolver = CartPole(dt, _len, _m_cart, _m_pole, g).to(device)
->>>>>>> 2e7645a8
         mpc_agent = pp.module.MPC(agent_cartPoleSolver, T, step=15).to(device)
         x_pred, u_pred, cost_pred = mpc_agent(expert['Q'], expert['p'], x_init, dt, current_u)
 
@@ -129,12 +119,9 @@
         x_init = torch.tensor([[0, 0, torch.pi + torch.deg2rad(5.0*torch.randn(1)), 0]], device=device)
         traj_loss = get_loss(x_init, len, m_cart, m_pole)
 
-<<<<<<< HEAD
     for i in range(500):
         x_init = torch.tensor([[0, 0, torch.pi + torch.deg2rad(5.0*torch.randn(1)), 0]], device=device)
         traj_loss = get_loss(x_init, len, m_cart, m_pole)
-=======
->>>>>>> 2e7645a8
         opt.zero_grad()
         traj_loss.backward()
         opt.step()
