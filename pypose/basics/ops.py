--- conflicted
+++ resolved
@@ -1,12 +1,8 @@
 import torch
 from .. import LieTensor
 
-<<<<<<< HEAD
+
 def bmv(mat, vec, *, out=None):
-=======
-
-def bmv(input, vec, *, out=None):
->>>>>>> 23a66791
     r'''
     Performs batched matrix-vector product.
 
