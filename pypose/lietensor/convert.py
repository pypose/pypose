import torch, warnings
from torch.nn.functional import normalize
from .utils import SO3, so3, SE3, RxSO3, Sim3
from .lietensor import LieTensor,  liegroup, liealgebra
from .lietensor import SE3_type, SO3_type, Sim3_type, RxSO3_type


def mat2SO3(mat, check=True, rtol=1e-5, atol=1e-5):
    r"""Convert batched rotation or transformation matrices to SO3Type LieTensor.

    Args:
        mat (Tensor): the batched matrices to convert. If input is of shape
            :obj:`(*, 3, 4)` or :obj:`(*, 4, 4)`, only the top left 3x3 submatrix is used.
        check (bool, optional): flag to check if the input is valid rotation matrices
            (orthogonal and with a determinant of one). Set to ``False`` if less
            computation is needed. Default: ``True``.
        rtol (float, optional): relative tolerance when check is enabled. Default: 1e-05
        atol (float, optional): absolute tolerance when check is enabled. Default: 1e-05

    Return:
        LieTensor: the converted SO3Type LieTensor.

    Shape:
        Input: :obj:`(*, 3, 3)` or :obj:`(*, 3, 4)` or :obj:`(*, 4, 4)`

        Output: :obj:`(*, 4)`

    Let the input be matrix :math:`\mathbf{R}`, :math:`\mathbf{R}_i` represents each individual
    matrix in the batch. :math:`\mathbf{R}^{m,n}_i` represents the :math:`m^{\mathrm{th}}` row
    and :math:`n^{\mathrm{th}}` column of :math:`\mathbf{R}_i`, :math:`m,n\geq 1`, then the
    quaternion can be computed by:

    .. math::
        \left\{\begin{aligned}
        q^x_i &= \mathrm{sign}(\mathbf{R}^{2,3}_i - \mathbf{R}^{3,2}_i) \frac{1}{2}
            \sqrt{1 + \mathbf{R}^{1,1}_i - \mathbf{R}^{2,2}_i - \mathbf{R}^{3,3}_i}\\
        q^y_i &= \mathrm{sign}(\mathbf{R}^{3,1}_i - \mathbf{R}^{1,3}_i) \frac{1}{2}
            \sqrt{1 - \mathbf{R}^{1,1}_i + \mathbf{R}^{2,2}_i - \mathbf{R}^{3,3}_i}\\
        q^z_i &= \mathrm{sign}(\mathbf{R}^{1,2}_i - \mathbf{R}^{2,1}_i) \frac{1}{2}
            \sqrt{1 - \mathbf{R}^{1,1}_i - \mathbf{R}^{2,2}_i + \mathbf{R}^{3,3}_i}\\
        q^w_i &= \frac{1}{2} \sqrt{1 + \mathbf{R}^{1,1}_i + \mathbf{R}^{2,2}_i +
            \mathbf{R}^{3,3}_i}
        \end{aligned}\right.,

    In summary, the output LieTensor should be of format:

    .. math::
        \textbf{y}_i = [q^x_i, q^y_i, q^z_i, q^w_i]

    Warning:
        Numerically, a transformation matrix is considered legal if:

        .. math::
            |{\rm det}(\mathbf{R}) - 1| \leq \texttt{atol} + \texttt{rtol}\times 1\\
<<<<<<< HEAD
            |\mathbf{RR}^{T} - \mathbf{I}| \leq \texttt{atol} + \texttt{rtol}\times \mathbf{I}

        where :math:`|\cdot |` is element-wise absolute function. When ``check`` is set to ``True``,
        illegal input will raise a ``ValueError``. Otherwise, no data validation is performed.
        Illegal input will output an irrelevant result, which likely contains ``nan``.
=======
            |\mathbf{RR}^{T}-\mathbf{I}|\leq\texttt{atol} + \texttt{rtol}\times\mathbf{I}

        where :math:`|\cdot |` is element-wise absolute function. When ``check`` is set to
        ``True``, illegal input will raise a ``ValueError``. Otherwise, no data validation
        is performed. Illegal input will output an irrelevant result, which likely
        contains ``nan``.
>>>>>>> 62a1d13c

    Examples:

        >>> input = torch.tensor([[0., -1.,  0.],
        ...                       [1.,  0.,  0.],
        ...                       [0.,  0.,  1.]])
        >>> pp.mat2SO3(input)
        SO3Type LieTensor:
        tensor([0.0000, 0.0000, 0.7071, 0.7071])

    See :meth:`pypose.SO3` for more details of the output LieTensor format.
    """

    if not torch.is_tensor(mat):
        mat = torch.tensor(mat)

    if len(mat.shape) < 2:
        raise ValueError("Input size must be at least 2 dimensions. Got {}".format(mat.shape))

    if not (mat.shape[-2:] == (3, 3) or mat.shape[-2:] == (3, 4) or mat.shape[-2:] == (4, 4)):
        raise ValueError("Input size must be a * x 3 x 3 or * x 3 x 4 or * x 4 x 4 tensor. \
                Got {}".format(mat.shape))

    mat = mat[..., :3, :3]
    shape = mat.shape

    with torch.no_grad():
        if check:
            e0 = mat @ mat.mT
            e1 = torch.eye(3, dtype=mat.dtype, device=mat.device)
            if not torch.allclose(e0, e1.expand_as(e0), rtol=rtol, atol=atol):
                raise ValueError("Input rotation matrices are not all orthogonal matrix")

            ones = torch.ones(shape[:-2], dtype=mat.dtype, device=mat.device)
            if not torch.allclose(torch.det(mat), ones, rtol=rtol, atol=atol):
                raise ValueError("Input rotation matrices' determinant are not all equal to 1")

    rmat_t = mat.mT

    mask_d2 = rmat_t[..., 2, 2] < atol

    mask_d0_d1 = rmat_t[..., 0, 0] > rmat_t[..., 1, 1]
    mask_d0_nd1 = rmat_t[..., 0, 0] < -rmat_t[..., 1, 1]

    t0 = 1 + rmat_t[..., 0, 0] - rmat_t[..., 1, 1] - rmat_t[..., 2, 2]
    q0 = torch.stack([rmat_t[..., 1, 2] - rmat_t[..., 2, 1],
                      t0, rmat_t[..., 0, 1] + rmat_t[..., 1, 0],
                      rmat_t[..., 2, 0] + rmat_t[..., 0, 2]], -1)
    t0_rep = t0.unsqueeze(-1).repeat((len(list(shape))-2)*(1,)+(4,))

    t1 = 1 - rmat_t[..., 0, 0] + rmat_t[..., 1, 1] - rmat_t[..., 2, 2]
    q1 = torch.stack([rmat_t[..., 2, 0] - rmat_t[..., 0, 2],
                      rmat_t[..., 0, 1] + rmat_t[..., 1, 0],
                      t1, rmat_t[..., 1, 2] + rmat_t[..., 2, 1]], -1)
    t1_rep = t1.unsqueeze(-1).repeat((len(list(shape))-2)*(1,)+(4,))

    t2 = 1 - rmat_t[..., 0, 0] - rmat_t[..., 1, 1] + rmat_t[..., 2, 2]
    q2 = torch.stack([rmat_t[..., 0, 1] - rmat_t[..., 1, 0],
                      rmat_t[..., 2, 0] + rmat_t[..., 0, 2],
                      rmat_t[..., 1, 2] + rmat_t[..., 2, 1], t2], -1)
    t2_rep = t2.unsqueeze(-1).repeat((len(list(shape))-2)*(1,)+(4,))

    t3 = 1 + rmat_t[..., 0, 0] + rmat_t[..., 1, 1] + rmat_t[..., 2, 2]
    q3 = torch.stack([t3, rmat_t[..., 1, 2] - rmat_t[..., 2, 1],
                      rmat_t[..., 2, 0] - rmat_t[..., 0, 2],
                      rmat_t[..., 0, 1] - rmat_t[..., 1, 0]], -1)
    t3_rep = t3.unsqueeze(-1).repeat((len(list(shape))-2)*(1,)+(4,))

    mask_c0 = mask_d2 * mask_d0_d1
    mask_c1 = mask_d2 * ~mask_d0_d1
    mask_c2 = ~mask_d2 * mask_d0_nd1
    mask_c3 = ~mask_d2 * ~mask_d0_nd1
    mask_c0 = mask_c0.unsqueeze(-1).type_as(q0)
    mask_c1 = mask_c1.unsqueeze(-1).type_as(q1)
    mask_c2 = mask_c2.unsqueeze(-1).type_as(q2)
    mask_c3 = mask_c3.unsqueeze(-1).type_as(q3)

    q = q0 * mask_c0 + q1 * mask_c1 + q2 * mask_c2 + q3 * mask_c3
    q /= 2*torch.sqrt(t0_rep * mask_c0 + t1_rep * mask_c1 +  # noqa
                    t2_rep * mask_c2 + t3_rep * mask_c3)  # noqa

    q = q.view(shape[:-2]+(4,))
    # wxyz -> xyzw
    q = q.index_select(-1, torch.tensor([1, 2, 3, 0], device=q.device))

    return SO3(q)


def mat2SE3(mat, check=True, rtol=1e-5, atol=1e-5):
    r"""Convert batched rotation or transformation matrices to SE3Type LieTensor.

    Args:
        mat (Tensor): the batched matrices to convert. If input is of shape :obj:`(*, 3, 3)`, then
            translation will be filled with zero. For input with shape :obj:`(*, 3, 4)`, the last
            row will be treated as ``[0, 0, 0, 1]``.
        check (bool, optional): flag to check if the input is valid rotation matrices (orthogonal
            and with a determinant of one). Set to ``False`` if less computation is needed.
            Default: ``True``.
        rtol (float, optional): relative tolerance when check is enabled. Default: 1e-05
        atol (float, optional): absolute tolerance when check is enabled. Default: 1e-05

    Return:
        LieTensor: the converted SE3Type LieTensor.

    Shape:
        Input: :obj:`(*, 3, 3)` or :obj:`(*, 3, 4)` or :obj:`(*, 4, 4)`

        Output: :obj:`(*, 7)`

    Let the input be matrix :math:`\mathbf{T}`,  :math:`\mathbf{T}_i` represents each individual
    matrix in the batch. :math:`\mathbf{R}_i\in\mathbb{R}^{3\times 3}` be the top left 3x3 block
    matrix of :math:`\mathbf{T}_i`. :math:`\mathbf{T}^{m,n}_i` represents the :math:`m^{\mathrm{th}}`
    row and :math:`n^{\mathrm{th}}` column of :math:`\mathbf{T}_i`, :math:`m,n\geq 1`, then the
    translation and quaternion can be computed by:

    .. math::
        \left\{\begin{aligned}
        t^x_i &= \mathbf{T}^{1,4}_i\\
        t^y_i &= \mathbf{T}^{2,4}_i\\
        t^z_i &= \mathbf{T}^{3,4}_i\\
        q^x_i &= \mathrm{sign}(\mathbf{R}^{2,3}_i - \mathbf{R}^{3,2}_i) \frac{1}{2}
            \sqrt{1 + \mathbf{R}^{1,1}_i - \mathbf{R}^{2,2}_i - \mathbf{R}^{3,3}_i}\\
        q^y_i &= \mathrm{sign}(\mathbf{R}^{3,1}_i - \mathbf{R}^{1,3}_i) \frac{1}{2}
            \sqrt{1 - \mathbf{R}^{1,1}_i + \mathbf{R}^{2,2}_i - \mathbf{R}^{3,3}_i}\\
        q^z_i &= \mathrm{sign}(\mathbf{R}^{1,2}_i - \mathbf{R}^{2,1}_i) \frac{1}{2}
            \sqrt{1 - \mathbf{R}^{1,1}_i - \mathbf{R}^{2,2}_i + \mathbf{R}^{3,3}_i}\\
        q^w_i &= \frac{1}{2} \sqrt{1 + \mathbf{R}^{1,1}_i + \mathbf{R}^{2,2}_i + \mathbf{R}^{3,3}_i}
        \end{aligned}\right.,

    In summary, the output LieTensor should be of format:

    .. math::
        \textbf{y}_i = [t^x_i, t^y_i, t^z_i, q^x_i, q^y_i, q^z_i, q^w_i]

    Warning:
        Numerically, a transformation matrix is considered legal if:

        .. math::
            |{\rm det}(\mathbf{R}) - 1| \leq \texttt{atol} + \texttt{rtol}\times 1\\
            |\mathbf{RR}^{T} - \mathbf{I}| \leq \texttt{atol} + \texttt{rtol}\times \mathbf{I}

        where :math:`|\cdot |` is element-wise absolute function. When ``check`` is set to ``True``,
        illegal input will raise a ``ValueError``. Otherwise, no data validation is performed.
        Illegal input will output an irrelevant result, which likely contains ``nan``.

        For input with shape :obj:`(*, 4, 4)`, when ``check`` is set to ``True`` and the last row
        of the each individual matrix is not ``[0, 0, 0, 1]``, a warning will be triggered.
        Even though the last row is not used in the computation, it is worth noting that a matrix not
        satisfying this condition is not a valid transformation matrix.

    Examples:

        >>> input = torch.tensor([[0., -1., 0., 0.1],
        ...                       [1.,  0., 0., 0.2],
        ...                       [0.,  0., 1., 0.3],
        ...                       [0.,  0., 0.,  1.]])
        >>> pp.mat2SE3(input)
        SE3Type LieTensor:
        tensor([0.1000, 0.2000, 0.3000, 0.0000, 0.0000, 0.7071, 0.7071])

    Note:
        The individual matrix in a batch can be written as:

        .. math::
            \begin{bmatrix}
                    \mathbf{R}_{3\times3} & \mathbf{t}_{3\times1}\\
                    \textbf{0} & 1
            \end{bmatrix},

        where :math:`\mathbf{R}` is the rotation matrix. The translation vector :math:`\mathbf{t}` defines the
        displacement between the original position and the transformed position.


    See :meth:`pypose.SE3` for more details of the output LieTensor format.
    """
    if not torch.is_tensor(mat):
        mat = torch.tensor(mat)

    if len(mat.shape) < 2:
        raise ValueError("Input size must be at least 2 dimensions. Got {}".format(mat.shape))

    if not (mat.shape[-2:] == (3, 3) or mat.shape[-2:] == (3, 4) or mat.shape[-2:] == (4, 4)):
        raise ValueError("Input size must be a * x 3 x 3 or * x 3 x 4 or * x 4 x 4  tensor. \
                Got {}".format(mat.shape))

    shape = mat.shape
    if shape[-2:] == (4, 4) and check == True:
        zerosone = torch.tensor([0, 0, 0, 1], dtype=mat.dtype, device=mat.device)
        if not torch.allclose(mat[..., 3, :], zerosone.expand_as(mat[..., 3, :]), rtol=rtol, atol=atol):
            warnings.warn("input of shape 4x4 last rows are not all equal [0, 0, 0, 1]")

    q = mat2SO3(mat[..., :3, :3], check=check, rtol=rtol, atol=atol).tensor()
    if shape[-1] == 3:
        t = torch.zeros(shape[:-2]+(3,), dtype=mat.dtype, device=mat.device, requires_grad=mat.requires_grad)
    else:
        t = mat[..., :3, 3]
    vec = torch.cat([t, q], dim=-1)

    return SE3(vec)


def mat2Sim3(mat, check=True, rtol=1e-5, atol=1e-5):
    r"""Convert batched rotation or transformation matrices to Sim3Type LieTensor.

    Args:
        mat (Tensor): the batched matrices to convert. If input is of shape :obj:`(*, 3, 3)`,
            then translation will be filled with zero. For input with shape :obj:`(*, 3, 4)`,
            the last row will be treated as ``[0, 0, 0, 1]``.
        check (bool, optional): flag to check if the input is valid rotation matrices (orthogonal
            and with a determinant of one). Set to ``False`` if less computation is needed.
            Default: ``True``.
        rtol (float, optional): relative tolerance when check is enabled. Default: 1e-05
        atol (float, optional): absolute tolerance when check is enabled. Default: 1e-05

    Return:
        LieTensor: the converted Sim3Type LieTensor.

    Shape:
        Input: :obj:`(*, 3, 3)` or :obj:`(*, 3, 4)` or :obj:`(*, 4, 4)`

        Output: :obj:`(*, 8)`

    Let the input be matrix :math:`\mathbf{T}`,  :math:`\mathbf{T}_i` represents each individual
    matrix in the batch. :math:`\mathbf{U}_i\in\mathbb{R}^{3\times 3}` be the top left 3x3 block
    matrix of :math:`\mathbf{T}_i`. Let :math:`\mathbf{T}^{m,n}_i` represents the
    :math:`m^{\mathrm{th}}` row and :math:`n^{\mathrm{th}}` column of :math:`\mathbf{T}_i`,
    :math:`m,n\geq 1`, then the scaling factor :math:`s_i\in\mathbb{R}` and the rotation matrix
    :math:`\mathbf{R}_i\in\mathbb{R}^{3\times 3}` can be computed as:

    .. math::
        \begin{aligned}
            s_i &= \sqrt[3]{\vert \mathbf{U}_i \vert}\\
            \mathbf{R}_i &= \mathbf{U}_i/s_i
        \end{aligned}

    the translation and quaternion can be computed by:

    .. math::
        \left\{\begin{aligned}
        t^x_i &= \mathbf{T}^{1,4}_i\\
        t^y_i &= \mathbf{T}^{2,4}_i\\
        t^z_i &= \mathbf{T}^{3,4}_i\\
        q^x_i &= \mathrm{sign}(\mathbf{R}^{2,3}_i - \mathbf{R}^{3,2}_i) \frac{1}{2}
            \sqrt{1 + \mathbf{R}^{1,1}_i - \mathbf{R}^{2,2}_i - \mathbf{R}^{3,3}_i}\\
        q^y_i &= \mathrm{sign}(\mathbf{R}^{3,1}_i - \mathbf{R}^{1,3}_i) \frac{1}{2}
            \sqrt{1 - \mathbf{R}^{1,1}_i + \mathbf{R}^{2,2}_i - \mathbf{R}^{3,3}_i}\\
        q^z_i &= \mathrm{sign}(\mathbf{R}^{1,2}_i - \mathbf{R}^{2,1}_i) \frac{1}{2}
            \sqrt{1 - \mathbf{R}^{1,1}_i - \mathbf{R}^{2,2}_i + \mathbf{R}^{3,3}_i}\\
        q^w_i &= \frac{1}{2} \sqrt{1 + \mathbf{R}^{1,1}_i + \mathbf{R}^{2,2}_i +
            \mathbf{R}^{3,3}_i}
        \end{aligned}\right.,

    In summary, the output LieTensor should be of format:

    .. math::
        \textbf{y}_i = [t^x_i, t^y_i, t^z_i, q^x_i, q^y_i, q^z_i, q^w_i, s_i]

    Warning:
        Numerically, a transformation matrix is considered legal if:

        .. math::
            \vert s \vert > \texttt{atol} \\
            |{\rm det}(\mathbf{R}) - 1| \leq \texttt{atol} + \texttt{rtol}\times 1\\
            |\mathbf{RR}^{T} - \mathbf{I}| \leq \texttt{atol} + \texttt{rtol}\times \mathbf{I}

        where :math:`|\cdot |` is element-wise absolute function. When ``check`` is set to ``True``,
        illegal input will raise a ``ValueError``. Otherwise, no data validation is performed.
        Illegal input will output an irrelevant result, which likely contains ``nan``.

        For input with shape :obj:`(*, 4, 4)`, when ``check`` is set to ``True`` and the last row
        of the each individual matrix is not ``[0, 0, 0, 1]``, a warning will be triggered.
        Even though the last row is not used in the computation, it is worth noting that a matrix not
        satisfying this condition is not a valid transformation matrix.

    Examples:
        >>> input = torch.tensor([[ 0.,-0.5,  0., 0.1],
        ...                       [0.5,  0.,  0., 0.2],
        ...                       [ 0.,  0., 0.5, 0.3],
        ...                       [ 0.,  0.,  0.,  1.]])
        >>> pp.mat2Sim3(input)
        Sim3Type LieTensor:
        tensor([0.1000, 0.2000, 0.3000, 0.0000, 0.0000, 0.7071, 0.7071, 0.5000])

    Note:
        We follow the convention below to express Sim3:

        .. math::
            \begin{bmatrix}
                    s\mathbf{R}_{3\times3} & \mathbf{t}_{3\times1}\\
                    \textbf{0} & 1
            \end{bmatrix},

        referred to this paper:

        * J. Sola et al., `A micro Lie theory for state estimation in
          robotics <https://arxiv.org/abs/1812.01537>`_, arXiv preprint arXiv:1812.01537 (2018),

        where :math:`\mathbf{R}` is the individual matrix in a batch. The scaling factor
        :math:`s` defines a linear transformation that enlarges or diminishes the object in the
        same ratio across 3 dimensions, the translation vector :math:`\mathbf{t}` defines the
        displacement between the original position and the transformed position.

        We also notice that there is another popular convention:

        .. math::
            \begin{bmatrix}
                    \mathbf{R}_{3\times3} & \mathbf{t}_{3\times1}\\
                    \textbf{0} & 1/s
            \end{bmatrix},

        referred to this tutorial:

        * `Lie Groups for 2D and 3D Transformations.
          <https://www.ethaneade.org/lie.pdf>`_, by Ethan Eade.

        Please make sure your own convention before using this function.

    See :meth:`pypose.Sim3` for more details of the output LieTensor format.
    """
    if not torch.is_tensor(mat):
        mat = torch.tensor(mat)

    if len(mat.shape) < 2:
        raise ValueError("Input size must be at least 2 dimensions. Got {}".format(mat.shape))

    if not (mat.shape[-2:] == (3, 3) or mat.shape[-2:] == (3, 4) or mat.shape[-2:] == (4, 4)):
        raise ValueError("Input size must be a * x 3 x 3 or * x 3 x 4 or * x 4 x 4  tensor. \
                Got {}".format(mat.shape))

    shape = mat.shape
    if shape[-2:] == (4, 4) and check == True:
        zerosone = torch.tensor([0, 0, 0, 1], dtype=mat.dtype, device=mat.device)
        if not torch.allclose(mat[..., 3, :], zerosone.expand_as(mat[..., 3, :]), rtol=rtol, atol=atol):
            warnings.warn("Input of shape 4x4 last rows are not all equal [0, 0, 0, 1]")

    shape = mat.shape
    rot = mat[..., :3, :3]

    s = torch.pow(torch.det(rot), 1/3).unsqueeze(-1)
    zeros = torch.zeros(shape[:-2], dtype=mat.dtype, device=mat.device)
    if torch.allclose(s,  zeros, rtol=rtol, atol=atol):
        raise ValueError("Rotation matrix not full rank.")

    q = mat2SO3(rot/s.unsqueeze(-1), check=check, rtol=rtol, atol=atol).tensor()

    if mat.shape[-1] == 3:
        t = torch.zeros(mat.shape[:-2]+(3,), dtype=mat.dtype, device=mat.device, requires_grad=mat.requires_grad)
    else:
        t = mat[..., :3, 3]

    vec = torch.cat([t, q, s], dim=-1)

    return Sim3(vec)


def mat2RxSO3(mat, check=True, rtol=1e-5, atol=1e-5):
    r"""Convert batched rotation or transformation matrices to RxSO3Type LieTensor.

    Args:
        mat (Tensor): the batched matrices to convert. If input is of shape :obj:`(*, 3, 4)`
            or :obj:`(*, 4, 4)`, only the top left 3x3 submatrix is used.
        check (bool, optional): flag to check if the input is valid rotation matrices (orthogonal
            and with a determinant of one). Set to ``False`` if less computation is needed.
            Default: ``True``.
        rtol (float, optional): relative tolerance when check is enabled. Default: 1e-05
        atol (float, optional): absolute tolerance when check is enabled. Default: 1e-05

    Return:
        LieTensor: the converted RxSO3Type LieTensor.

    Shape:
        Input: :obj:`(*, 3, 3)` or :obj:`(*, 3, 4)` or :obj:`(*, 4, 4)`

        Output: :obj:`(*, 5)`

    Let the input be matrix :math:`\mathbf{T}`, :math:`\mathbf{T}_i` represents each individual
    matrix in the batch. :math:`\mathbf{T}^{m,n}_i` represents the :math:`m^{\mathrm{th}}` row and
    :math:`n^{\mathrm{th}}` column of :math:`\mathbf{T}_i`, :math:`m,n\geq 1`, then the scaling factor
    :math:`s_i\in\mathbb{R}` and the rotation matrix :math:`\mathbf{R}_i\in\mathbb{R}^{3\times 3}`
    can be computed as:

    .. math::
        \begin{aligned}
            s_i &= \sqrt[3]{\vert \mathbf{T_i} \vert}\\
            \mathbf{R}_i &= \mathbf{R}_i/s_i
        \end{aligned},

    the translation and quaternion can be computed by:

    .. math::
        \left\{\begin{aligned}
        q^x_i &= \mathrm{sign}(\mathbf{R}^{2,3}_i - \mathbf{R}^{3,2}_i) \frac{1}{2}
            \sqrt{1 + \mathbf{R}^{1,1}_i - \mathbf{R}^{2,2}_i - \mathbf{R}^{3,3}_i}\\
        q^y_i &= \mathrm{sign}(\mathbf{R}^{3,1}_i - \mathbf{R}^{1,3}_i) \frac{1}{2}
            \sqrt{1 - \mathbf{R}^{1,1}_i + \mathbf{R}^{2,2}_i - \mathbf{R}^{3,3}_i}\\
        q^z_i &= \mathrm{sign}(\mathbf{R}^{1,2}_i - \mathbf{R}^{2,1}_i) \frac{1}{2}
            \sqrt{1 - \mathbf{R}^{1,1}_i - \mathbf{R}^{2,2}_i + \mathbf{R}^{3,3}_i}\\
        q^w_i &= \frac{1}{2} \sqrt{1 + \mathbf{R}^{1,1}_i + \mathbf{R}^{2,2}_i + \mathbf{R}^{3,3}_i}
        \end{aligned}\right.,

    In summary, the output LieTensor should be of format:

    .. math::
        \textbf{y}_i = [q^x_i, q^y_i, q^z_i, q^w_i, s_i]

    Warning:
        Numerically, a transformation matrix is considered legal if:

        .. math::
            \vert s \vert > \texttt{atol} \\
            |{\rm det}(\mathbf{R}) - 1| \leq \texttt{atol} + \texttt{rtol}\times 1\\
            |\mathbf{RR}^{T} - \mathbf{I}| \leq \texttt{atol} + \texttt{rtol}\times \mathbf{I}

        where :math:`|\cdot |` is element-wise absolute function. When ``check`` is set to ``True``,
        illegal input will raise a ``ValueError``. Otherwise, no data validation is performed.
        Illegal input will output an irrelevant result, which likely contains ``nan``.

    Examples:
        >>> input = torch.tensor([[ 0., -0.5,  0.],
        ...                       [0.5,   0.,  0.],
        ...                       [ 0.,   0., 0.5]])
        >>> pp.mat2RxSO3(input)
        RxSO3Type LieTensor:
        tensor([0.0000, 0.0000, 0.7071, 0.7071, 0.5000])

    Note:
        The individual matrix in a batch can be written as: :math:`s\mathbf{R}_{3\times3}`,
        where :math:`\mathbf{R}` is the rotation matrix. where  the scaling factor
        :math:`s` defines a linear transformation that enlarges or diminishes the object
        in the same ratio across 3 dimensions.

    See :meth:`pypose.RxSO3` for more details of the output LieTensor format.
    """
    if not torch.is_tensor(mat):
        mat = torch.tensor(mat)

    if len(mat.shape) < 2:
        raise ValueError("Input size must be at least 2 dimensions. Got {}".format(mat.shape))

    if not (mat.shape[-2:] == (3, 3) or mat.shape[-2:] == (3, 4) or mat.shape[-2:] == (4, 4)):
        raise ValueError("Input size must be a * x 3 x 3 or * x 3 x 4 or * x 4 x 4  tensor. \
                Got {}".format(mat.shape))

    shape = mat.shape
    rot = mat[..., :3, :3]

    s = torch.pow(torch.det(rot), 1/3).unsqueeze(-1)
    if torch.allclose(s,  torch.zeros(shape[:-2], dtype=mat.dtype, device=mat.device), rtol=rtol, atol=atol):
        raise ValueError("Rotation matrix not full rank.")

    q = mat2SO3(rot/s.unsqueeze(-1), check=check, rtol=rtol, atol=atol).tensor()
    vec = torch.cat([q, s], dim=-1)

    return RxSO3(vec)


def from_matrix(mat, ltype, check=True, rtol=1e-5, atol=1e-5):
    r"""Convert batched rotation or transformation matrices to LieTensor.

    Args:
        mat (Tensor): the matrix to convert.
        ltype (ltype): specify the LieTensor type, chosen from :class:`pypose.SO3_type`,
            :class:`pypose.SE3_type`, :class:`pypose.Sim3_type`, or :class:`pypose.RxSO3_type`.
            See more details in :meth:`LieTensor`
        check (bool, optional): flag to check if the input is valid rotation matrices (orthogonal
            and with a determinant of one). Set to ``False`` if less computation is needed.
            Default: ``True``.
        rtol (float, optional): relative tolerance when check is enabled. Default: 1e-05
        atol (float, optional): absolute tolerance when check is enabled. Default: 1e-05

    Warning:
        Numerically, a transformation matrix is considered legal if:

        .. math::
            |{\rm det}(\mathbf{R}) - 1| \leq \texttt{atol} + \texttt{rtol}\times 1\\
            |\mathbf{RR}^{T} - \mathbf{I}| \leq \texttt{atol} + \texttt{rtol}\times \mathbf{I}

        where :math:`|\cdot |` is element-wise absolute function. When ``check`` is set to ``True``,
        illegal input will raise a ``ValueError``. Otherwise, no data validation is performed.
        Illegal input will output an irrelevant result, which likely contains ``nan``.

    Return:
        LieTensor: the converted LieTensor.
    Examples:

        - :class:`pypose.SO3_type`

        >>> pp.from_matrix(torch.tensor([[0., -1., 0.],
        ...                              [1.,  0., 0.],
        ...                              [0.,  0., 1.]]), ltype=pp.SO3_type)
        SO3Type LieTensor:
        tensor([0.0000, 0.0000, 0.7071, 0.7071])

        - :class:`pypose.SE3_type`

        >>> pp.from_matrix(torch.tensor([[0., -1., 0., 0.1],
        ...                              [1.,  0., 0., 0.2],
        ...                              [0.,  0., 1., 0.3],
        ...                              [0.,  0., 0.,  1.]]), ltype=pp.SE3_type)
        SE3Type LieTensor:
        tensor([0.1000, 0.2000, 0.3000, 0.0000, 0.0000, 0.7071, 0.7071])

        - :class:`pypose.Sim3_type`

        >>> pp.from_matrix(torch.tensor([[ 0.,-0.5,  0., 0.1],
        ...                              [0.5,  0.,  0., 0.2],
        ...                              [ 0.,  0., 0.5, 0.3],
        ...                              [ 0.,  0.,  0.,  1.]]), ltype=pp.Sim3_type)
        Sim3Type LieTensor:
        tensor([0.1000, 0.2000, 0.3000, 0.0000, 0.0000, 0.7071, 0.7071, 0.5000])

        - :class:`pypose.RxSO3_type`

        >>> pp.from_matrix(torch.tensor([[0., -0.5, 0.],
        ...                              [0.5, 0.,  0.],
        ...                              [0.,  0., 0.5]]), ltype=pp.RxSO3_type)
        RxSO3Type LieTensor:
        tensor([0.0000, 0.0000, 0.7071, 0.7071, 0.5000])
    """
    if not torch.is_tensor(mat):
        mat = torch.tensor(mat)

    if len(mat.shape) < 2:
        raise ValueError("Input size must be at least 2 dimensions. Got {}".format(mat.shape))

    if not (mat.shape[-2:] == (3, 3) or mat.shape[-2:] == (3, 4) or mat.shape[-2:] == (4, 4)):
        raise ValueError("Input size must be a * x 3 x 3 or * x 3 x 4 or * x 4 x 4  tensor. \
                Got {}".format(mat.shape))

    if ltype == SO3_type:
        return mat2SO3(mat, check=check, rtol=rtol, atol=atol)
    elif ltype == SE3_type:
        return mat2SE3(mat, check=check, rtol=rtol, atol=atol)
    elif ltype == Sim3_type:
        return mat2Sim3(mat, check=check, rtol=rtol, atol=atol)
    elif ltype == RxSO3_type:
        return mat2RxSO3(mat, check=check, rtol=rtol, atol=atol)
    else:
        raise ValueError("Input ltype must be one of SO3_type, SE3_type, Sim3_type or RxSO3_type.\
                Got {}".format(ltype))


def matrix(lietensor):
    assert isinstance(lietensor, LieTensor)
    return lietensor.matrix()


def euler2SO3(euler: torch.Tensor):
    r"""Convert batched Euler angles (roll, pitch, and yaw) to SO3Type LieTensor.

    Args:
        euler (Tensor): the euler angles in radians to convert.

    Return:
        LieTensor: the converted SO3Type LieTensor.

    Shape:
        Input: :obj:`(*, 3)`

        Output: :obj:`(*, 4)`

    .. math::
        {\displaystyle \mathbf{y}_i={
        \begin{bmatrix}\,
        \sin(\alpha_i)\cos(\beta_i)\cos(\gamma_i) - \cos(\alpha_i)\sin(\beta_i)\sin(\gamma_i)\\
        \cos(\alpha_i)\sin(\beta_i)\cos(\gamma_i) + \sin(\alpha_i)\cos(\beta_i)\sin(\gamma_i)\\
        \cos(\alpha_i)\cos(\beta_i)\sin(\gamma_i) - \sin(\alpha_i)\sin(\beta_i)\cos(\gamma_i)\\
        \cos(\alpha_i)\cos(\beta_i)\cos(\gamma_i) + \sin(\alpha_i)\sin(\beta_i)\sin(\gamma_i)
        \end{bmatrix}}},

    where the :math:`i`-th item of input :math:`\mathbf{x}_i = [\alpha_i, \beta_i, \gamma_i]`
    are roll, pitch, and yaw, respectively.

    Note:
        The last dimension of the input tensor has to be 3. The Euler angle takes the rotation
        sequence of x (roll), y (pitch), then z (yaw) axis (counterclockwise).

    Warning:
        Any given rotation has two possible quaternion representations. If one is known, the other
        is just the negative of all four terms. This function only returns one of them.

    Examples:
        >>> input = torch.randn(2, 3, requires_grad=True, dtype=torch.float64)
        >>> pp.euler2SO3(input)
        SO3Type LieTensor:
        tensor([[-0.4873,  0.1162,  0.4829,  0.7182],
                [ 0.3813,  0.4059, -0.2966,  0.7758]], dtype=torch.float64, grad_fn=<AliasBackward0>)

    See :obj:`euler` for more information.
    """
    if not torch.is_tensor(euler):
        euler = torch.tensor(euler)
    assert euler.shape[-1] == 3
    shape, euler = euler.shape, euler.view(-1, 3)
    roll, pitch, yaw = euler[:, 0], euler[:, 1], euler[:, 2]
    cy, sy = (yaw * 0.5).cos(), (yaw * 0.5).sin()
    cp, sp = (pitch * 0.5).cos(), (pitch * 0.5).sin()
    cr, sr = (roll * 0.5).cos(), (roll * 0.5).sin()

    q = torch.stack([sr * cp * cy - cr * sp * sy,
                     cr * sp * cy + sr * cp * sy,
                     cr * cp * sy - sr * sp * cy,
                     cr * cp * cy + sr * sp * sy], dim=-1)
    return SO3(q).lview(*shape[:-1])


def tensor(inputs):
    r'''
    Convert a :obj:`LieTensor` into a :obj:`torch.Tensor` without changing data.

    Args:
        inputs (:obj:`LieTensor`): the input LieTensor.

    Return:
        Tensor: the torch.Tensor form of LieTensor.

    Example:
        >>> x = pp.randn_SO3(2)
        >>> x.tensor()
        tensor([[ 0.1196,  0.2339, -0.6824,  0.6822],
                [ 0.9198, -0.2704, -0.2395,  0.1532]])
    '''
    return inputs.tensor()


def translation(inputs):
    r'''
    Extract the translation part from a :obj:`LieTensor`.

    Args:
        inputs (:obj:`LieTensor`): the input LieTensor.

    Return:
        Tensor: the batched translation vectors.

    Warning:
        The :obj:`SO3`, :obj:`so3`, :obj:`RxSO3`, and :obj:`rxso3` types do not contain
        translation. Calling :obj:`translation()` on these types will return zero vector(s).

    Example:
        >>> x = pp.randn_SE3(2)
        >>> x.translation()
        tensor([[-0.5358, -1.5421, -0.7224],
                [ 0.8331, -1.4412,  0.0863]])
        >>> y = pp.randn_SO3(2)
        >>> y.translation()
        tensor([[0., 0., 0.],
                [0., 0., 0.]])
    '''
    return inputs.translation()


def rotation(inputs):
    r'''
    Extract the rotation part from a :obj:`LieTensor`.

    Args:
        inputs (:obj:`LieTensor`): the input LieTensor.

    Return:
        SO3: the batched quaternions.

    Example:
        >>> x = pp.randn_SE3(2)
        >>> x.rotation()
        SO3Type LieTensor:
        tensor([[-0.8302,  0.5200, -0.0056,  0.2006],
                [-0.2541, -0.3184,  0.6305,  0.6607]])
    '''
    return inputs.rotation()


def scale(inputs):
    r'''
    Extract the scale part from a :obj:`LieTensor`.

    Args:
        inputs (:obj:`LieTensor`): the input LieTensor.

    Return:
        Tensor: the batched scale scalars.

    Warning:
        The :obj:`SO3`, :obj:`so3`, :obj:`SE3`, and :obj:`se3` types do not contain scale.
        Calling :obj:`scale()` on these types will return one(s).

    Example:
        >>> x = pp.randn_Sim3(4)
        >>> x.scale()
        tensor([[10.9577],
                [ 1.0248],
                [ 0.0947],
                [ 1.1989]])
        >>> y = pp.randn_SE3(2)
        >>> y.scale()
        tensor([[1.],
                [1.]])
        '''
    return inputs.scale()


def matrix(inputs):
    r'''
    Convert a :obj:`LieTensor` into matrix form.

    Args:
        inputs (:obj:`LieTensor`): the input LieTensor.

    Return:
        Tensor: the batched matrix form (torch.Tensor) of LieTensor.

    Example:
        >>> x = pp.randn_SO3(2)
        >>> x.matrix()
        tensor([[[ 0.9285, -0.0040, -0.3713],
                 [ 0.2503,  0.7454,  0.6178],
                 [ 0.2743, -0.6666,  0.6931]],
                [[ 0.4805,  0.8602, -0.1706],
                 [-0.7465,  0.2991, -0.5944],
                 [-0.4603,  0.4130,  0.7858]]])
    '''
    return inputs.matrix()


def euler(inputs, eps=2e-4):
    r'''
    Convert batched LieTensor into Euler angles (roll, pitch, yaw).

    Args:
        inputs (:obj:`LieTensor`): the input LieTensor.
        eps (:obj:`float`, optional): the threshold to avoid the sigularity caused
            by gimbal lock. Default: 2e-4.

    Return:
        :obj:`Tensor`: the batched Euler angles in radians.

    Supported input type: :obj:`so3`, :obj:`SO3`, :obj:`se3`, :obj:`SE3`,
    :obj:`sim3`, :obj:`Sim3`, :obj:`rxso3`, and :obj:`RxSO3`.

    Warning:
        The Euler angle takes the rotation sequence of x (roll), y (pitch),
        and z (yaw) axis (counterclockwise). There is always more than one
        solution that can result in the same orientation, while this function
        only returns one of them.

        When the pitch angle is around :math:`\pm \frac{\pi}{2}` (north/south pole),
        there will be sigularity problem due to the `gimbal lock
        <https://en.wikipedia.org/wiki/Gimbal_lock>`_ and some information can be
        found in `this pape <https://tinyurl.com/py8frs6v>`_.

    Example:

        >>> x = pp.randn_SO3()
        >>> x.euler()  # equivalent to pp.euler(x)
        tensor([-0.6599,  0.2749, -0.3263])

        >>> x = pp.randn_Sim3(2)
        >>> x.euler()  # equivalent to pp.euler(x)
        tensor([[-0.2701, -0.8006, -0.4150],
                [ 2.1550,  0.1768,  0.9368]])

        >>> x = pp.randn_rxso3()
        >>> x.euler()  # equivalent to pp.euler(x)
        tensor([ 1.2676, -0.4783, -0.3596])

    See :obj:`euler2SO3` for more information.
    '''
    return inputs.euler(eps=eps)


def quat2unit(input: LieTensor, eps=1e-12) -> LieTensor:
    r'''
    Normalize the quaternion part of a ``LieTensor``, which has to be a Lie group.
    If input is a not a Lie group, then do nothing and return the input.
    If the quaternion parts contain pure zeros, then raise an error.

    The quaternion parts :math:`v` are normalized as

    .. math::
        v = \frac{v}{\max(\lVert v \rVert_2, \epsilon)},

    where :math:`\epsilon` is a small value to avoid division by zero

    Args:
        input (``LieTensor``): input LieTensor of any type and shape.
        eps (``float``): small value to avoid division by zero. Default: 1e-12.

    Return:
        :obj:`LieTensor`: the output LieTensor.
    '''
    if isinstance(input, LieTensor) and (input.ltype in liegroup):
        data = input.tensor()
        if input.ltype in [SO3_type, RxSO3_type]:
            data[..., :4] = normalize(data[..., :4], p=2, dim=-1, eps=eps)
        elif input.ltype in [SE3_type, Sim3_type]:
            data[..., 3:7] = normalize(data[..., 3:7], p=2, dim=-1, eps=eps)
        output = LieTensor(data, ltype=input.ltype)
        if (output.rotation().norm(p=2, dim=-1) < eps).any():
            raise ValueError("Detected zero quaternions, which cannot be normalized.")
        return output
    else:
        warnings.warn("Input is not Lie group, doing thing and returning input..")
        return input<|MERGE_RESOLUTION|>--- conflicted
+++ resolved
@@ -52,20 +52,11 @@
 
         .. math::
             |{\rm det}(\mathbf{R}) - 1| \leq \texttt{atol} + \texttt{rtol}\times 1\\
-<<<<<<< HEAD
             |\mathbf{RR}^{T} - \mathbf{I}| \leq \texttt{atol} + \texttt{rtol}\times \mathbf{I}
 
         where :math:`|\cdot |` is element-wise absolute function. When ``check`` is set to ``True``,
         illegal input will raise a ``ValueError``. Otherwise, no data validation is performed.
         Illegal input will output an irrelevant result, which likely contains ``nan``.
-=======
-            |\mathbf{RR}^{T}-\mathbf{I}|\leq\texttt{atol} + \texttt{rtol}\times\mathbf{I}
-
-        where :math:`|\cdot |` is element-wise absolute function. When ``check`` is set to
-        ``True``, illegal input will raise a ``ValueError``. Otherwise, no data validation
-        is performed. Illegal input will output an irrelevant result, which likely
-        contains ``nan``.
->>>>>>> 62a1d13c
 
     Examples:
 
