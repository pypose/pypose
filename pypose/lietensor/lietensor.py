import torch
from torch import nn
from contextlib import contextmanager
from .basics import vec2skew
import collections, numbers, warnings, importlib
from .operation import broadcast_inputs
from torch.utils._pytree import tree_map, tree_flatten
from .operation import SO3_Log, SE3_Log, RxSO3_Log, Sim3_Log
from .operation import so3_Exp, se3_Exp, rxso3_Exp, sim3_Exp
from .operation import SO3_Act, SE3_Act, RxSO3_Act, Sim3_Act
from .operation import SO3_Mul, SE3_Mul, RxSO3_Mul, Sim3_Mul
from .operation import SO3_Inv, SE3_Inv, RxSO3_Inv, Sim3_Inv
from .operation import SO3_Act4, SE3_Act4, RxSO3_Act4, Sim3_Act4
from .operation import SO3_AdjXa, SE3_AdjXa, RxSO3_AdjXa, Sim3_AdjXa
from .operation import SO3_AdjTXa, SE3_AdjTXa, RxSO3_AdjTXa, Sim3_AdjTXa
from .operation import so3_Jl_inv, se3_Jl_inv, rxso3_Jl_inv, sim3_Jl_inv
from ..basics import pm, cumops_, cummul_, cumprod_, cumops, cummul, cumprod
from torch.nn.modules.utils import _single, _pair, _triple, _quadruple, _ntuple


HANDLED_FUNCTIONS = ['__getitem__', '__setitem__', 'cpu', 'cuda', 'float', 'double',
                     'to', 'detach', 'view', 'view_as', 'squeeze', 'unsqueeze', 'cat',
                     'stack', 'split', 'hsplit', 'dsplit', 'vsplit', 'tensor_split',
                     'chunk', 'concat', 'column_stack', 'dstack', 'vstack', 'hstack',
                     'index_select', 'masked_select', 'movedim', 'moveaxis', 'narrow',
                     'permute', 'reshape', 'row_stack', 'scatter', 'scatter_add', 'clone',
                     'swapaxes', 'swapdims', 'take', 'take_along_dim', 'tile', 'copy',
                     'transpose', 'unbind', 'gather', 'repeat', 'expand', 'expand_as',
                     'index_select', 'masked_select', 'index_copy', 'index_copy_',
                     'select', 'select_scatter', 'index_put','index_put_', 'copy_']

class LieType:
    '''LieTensor Type Base Class'''
    def __init__(self, dimension, embedding, manifold):
        self._dimension = torch.Size([dimension]) # Data dimension
        self._embedding = torch.Size([embedding]) # Embedding dimension
        self._manifold  = torch.Size([manifold])  # Manifold dimension

    @property
    def dimension(self):
        return self._dimension

    @property
    def embedding(self):
        return self._embedding

    @property
    def manifold(self):
        return self._manifold

    @property
    def on_manifold(self):
        return self.dimension == self.manifold

    def add_(self, input, other):
        if self.on_manifold:
            other1 = torch.Tensor.as_subclass(input, torch.Tensor)
            other2 = torch.Tensor.as_subclass(other, torch.Tensor)
            return input.copy_(other1 + other2[..., :self.manifold[0]])
        raise NotImplementedError("Instance has no add_ attribute.")

    def Log(self, X):
        if self.on_manifold:
            raise AttributeError("Lie Algebra has no Log attribute")
        raise NotImplementedError("Instance has no Log attribute.")

    def Exp(self, x):
        if not self.on_manifold:
            raise AttributeError("Lie Group has no Exp attribute")
        raise NotImplementedError("Instance has no Exp attribute.")

    def Inv(self, x):
        if self.on_manifold:
            return LieTensor(-x, ltype=x.ltype)
        raise NotImplementedError("Instance has no Inv attribute.")

    def Act(self, X, p):
        """ action on a points tensor(*, 3[4]) (homogeneous)"""
        if not self.on_manifold:
            raise AttributeError("Lie Group has no Act attribute")
        raise NotImplementedError("Instance has no Act attribute.")

    def Mul(self, X, Y):
        if not self.on_manifold:
            raise AttributeError("Lie Group has no Mul attribute")
        raise NotImplementedError("Instance has no Mul attribute.")

    def Retr(self, X, a):
        if self.on_manifold:
            raise AttributeError("Has no Retr attribute")
        return a.Exp() * X

    def Adj(self, X, a):
        ''' X * Exp(a) = Exp(Adj) * X '''
        if not self.on_manifold:
            raise AttributeError("Lie Group has no Adj attribute")
        raise NotImplementedError("Instance has no Adj attribute.")

    def AdjT(self, X, a):
        ''' Exp(a) * X = X * Exp(AdjT) '''
        if not self.on_manifold:
            raise AttributeError("Lie Group has no AdjT attribute")
        raise NotImplementedError("Instance has no AdjT attribute.")

    def Jinvp(self, X, p):
        if not self.on_manifold:
            raise AttributeError("Lie Group has no Jinvp attribute")
        raise NotImplementedError("Instance has no Jinvp attribute.")

    def matrix(self, input):
        """ To 4x4 matrix """
        X = input.Exp() if self.on_manifold else input
        I = torch.eye(4, dtype=X.dtype, device=X.device)
        I = I.view([1] * (X.dim() - 1) + [4, 4])
        return X.unsqueeze(-2).Act(I).transpose(-1,-2)

    def rotation(self, input):
        raise NotImplementedError("Rotation is not implemented for the instance.")

    def translation(self, input):
        warnings.warn("Instance has no translation. Zero vector(s) is returned.")
        return torch.zeros(input.lshape + (3,), dtype=input.dtype, device=input.device,
            requires_grad=input.requires_grad)

    def scale(self, input):
        warnings.warn("Instance has no scale. Scalar one(s) is returned.")
        return torch.ones(input.lshape + (1,), dtype=input.dtype, device=input.device,
            requires_grad=input.requires_grad)

    @classmethod
    def to_tuple(cls, input):
        out = tuple()
        for i in input:
            if not isinstance(i, collections.abc.Iterable):
                out += (i,)
            else:
                out += tuple(i)
        return out

    @classmethod
    def identity(cls, *args, **kwargs):
        raise NotImplementedError("Instance has no identity.")

    @classmethod
    def identity_like(cls, *args, **kwargs):
        return cls.identity(*args, **kwargs)

    def randn_like(self, *args, sigma=1.0, **kwargs):
        return self.randn(*args, sigma=sigma, **kwargs)

    def randn(self, *args, **kwargs):
        raise NotImplementedError("randn not implemented yet")

    @classmethod
    def cumops(self, X, dim, ops):
        return cumops(X, dim, ops)

    @classmethod
    def cummul(self, X, dim):
        return cummul(X, dim)

    @classmethod
    def cumprod(self, X, dim, left = True):
        return cumprod(X, dim, left)

    @classmethod
    def cumops_(self, X, dim, ops):
        return cumops_(X, dim, ops)

    @classmethod
    def cummul_(self, X, dim):
        return cummul_(X, dim)

    @classmethod
    def cumprod_(self, X, dim):
        return cumprod_(X, dim)


class SO3Type(LieType):
    def __init__(self):
        super().__init__(4, 4, 3)

    def Log(self, X):
        X = X.tensor() if hasattr(X, 'ltype') else X
        x = SO3_Log.apply(X)
        return LieTensor(x, ltype=so3_type)

    def Act(self, X, p):
        assert not self.on_manifold and isinstance(p, torch.Tensor)
        assert p.shape[-1]==3 or p.shape[-1]==4, "Invalid Tensor Dimension"
        X = X.tensor() if hasattr(X, 'ltype') else X
        input, out_shape = broadcast_inputs(X, p)
        if p.shape[-1]==3:
            out = SO3_Act.apply(*input)
        else:
            out = SO3_Act4.apply(*input)
        dim = -1 if out.nelement() != 0 else X.shape[-1]
        return out.view(out_shape + (dim,))

    def Mul(self, X, Y):
        # Transform on transform
        X = X.tensor() if hasattr(X, 'ltype') else X
        if not self.on_manifold and isinstance(Y, LieTensor) and not Y.ltype.on_manifold:
            Y = Y.tensor() if hasattr(Y, 'ltype') else Y
            input, out_shape = broadcast_inputs(X, Y)
            out = SO3_Mul.apply(*input)
            dim = -1 if out.nelement() != 0 else X.shape[-1]
            out = out.view(out_shape + (dim,))
            return LieTensor(out, ltype=SO3_type)
        # Transform on points
        if not self.on_manifold and isinstance(Y, torch.Tensor):
            return self.Act(X, Y)
        # (scalar or tensor) * manifold
        if self.on_manifold:
            return LieTensor(torch.mul(X, Y), ltype=SO3_type)
        raise NotImplementedError('Invalid __mul__ operation')

    def Inv(self, X):
        X = X.tensor() if hasattr(X, 'ltype') else X
        out = SO3_Inv.apply(X)
        return LieTensor(out, ltype=SO3_type)

    def Adj(self, X, a):
        X = X.tensor() if hasattr(X, 'ltype') else X
        a = a.tensor() if hasattr(a, 'ltype') else a
        input, out_shape = broadcast_inputs(X, a)
        out = SO3_AdjXa.apply(*input)
        dim = -1 if out.nelement() != 0 else X.shape[-1]
        out = out.view(out_shape + (dim,))
        return LieTensor(out, ltype=so3_type)

    def AdjT(self, X, a):
        X = X.tensor() if hasattr(X, 'ltype') else X
        a = a.tensor() if hasattr(a, 'ltype') else a
        input, out_shape = broadcast_inputs(X, a)
        out = SO3_AdjTXa.apply(*input)
        dim = -1 if out.nelement() != 0 else X.shape[-1]
        out = out.view(out_shape + (dim,))
        return LieTensor(out, ltype=so3_type)

    def Jinvp(self, X, a):
        X = X.tensor() if hasattr(X, 'ltype') else X
        a = a.tensor() if hasattr(a, 'ltype') else a
        (X, a), out_shape = broadcast_inputs(X, a)
        out = (so3_Jl_inv(SO3_Log.apply(X)) @ a.unsqueeze(-1)).squeeze(-1)
        dim = -1 if out.nelement() != 0 else X.shape[-1]
        out = out.view(out_shape + (dim,))
        return LieTensor(out, ltype=so3_type)

    @classmethod
    def identity(cls, *size, **kwargs):
        data = torch.tensor([0., 0., 0., 1.], **kwargs)
        return LieTensor(data.repeat(size+(1,)), ltype=SO3_type)

    def randn(self, *size, sigma=1.0, requires_grad=False, **kwargs):
        data = so3_type.Exp(so3_type.randn(*size, sigma=sigma, **kwargs)).detach()
        return LieTensor(data, ltype=SO3_type).requires_grad_(requires_grad)

    @classmethod
    def add_(cls, input, other):
        return input.copy_(LieTensor(other[..., :3], ltype=so3_type).Exp() * input)

    def matrix(self, input):
        """ To 3x3 matrix """
        I = torch.eye(3, dtype=input.dtype, device=input.device)
        I = I.view([1] * (input.dim() - 1) + [3, 3])
        return input.unsqueeze(-2).Act(I).transpose(-1,-2)

    def rotation(self, input):
        return input

    def identity_(self, X):
        X.fill_(0)
        X.index_fill_(dim=-1, index=torch.tensor([-1], device=X.device), value=1)
        return X

    def Jr(self, X):
        """
        Right jacobian of SO(3)
        """
        return X.Log().Jr()


class so3Type(LieType):
    def __init__(self):
        super().__init__(3, 4, 3)

    def Exp(self, x):
        x = x.tensor() if hasattr(x, 'ltype') else x
        X = so3_Exp.apply(x)
        return LieTensor(X, ltype=SO3_type)

    def Mul(self, X, Y):
        X = X.tensor() if hasattr(X, 'ltype') else X
        # (scalar or tensor) * manifold
        if self.on_manifold:
            return LieTensor(torch.mul(X, Y), ltype=so3_type)
        raise NotImplementedError('Invalid __mul__ operation')

    @classmethod
    def identity(cls, *size, **kwargs):
        return SO3_type.Log(SO3_type.identity(*size, **kwargs))

    def randn(self, *size, sigma=1.0, requires_grad=False, **kwargs):
        assert isinstance(sigma, numbers.Number), 'Only accepts sigma as a single number'
        size = self.to_tuple(size)
        data = torch.randn(*(size + torch.Size([3])), **kwargs)
        dist = data.norm(dim=-1, keepdim=True)
        theta = sigma * torch.randn(*(size + torch.Size([1])), **kwargs)
        return LieTensor(data / dist * theta, ltype=so3_type).requires_grad_(requires_grad)

    def matrix(self, input):
        """ To 3x3 matrix """
        X = input.Exp()
        I = torch.eye(3, dtype=X.dtype, device=X.device)
        I = I.view([1] * (X.dim() - 1) + [3, 3])
        return X.unsqueeze(-2).Act(I).transpose(-1,-2)

    def rotation(self, input):
        return input.Exp().rotation()

    def Jr(self, x):
        """
        Right jacobian of so(3)
        """
        K = vec2skew(x)
        theta = torch.linalg.norm(x, dim=-1, keepdim=True).unsqueeze(-1)
        I = torch.eye(3, device=x.device, dtype=x.dtype).expand(x.lshape+(3, 3))
        Jr = I - (1-theta.cos())/theta**2 * K + (theta - theta.sin())/theta**3 * K@K
        return torch.where(theta>torch.finfo(theta.dtype).eps, Jr, I)


class SE3Type(LieType):
    def __init__(self):
        super().__init__(7, 7, 6)

    def Log(self, X):
        X = X.tensor() if hasattr(X, 'ltype') else X
        x = SE3_Log.apply(X)
        return LieTensor(x, ltype=se3_type)

    def Act(self, X, p):
        assert not self.on_manifold and isinstance(p, torch.Tensor)
        assert p.shape[-1]==3 or p.shape[-1]==4, "Invalid Tensor Dimension"
        X = X.tensor() if hasattr(X, 'ltype') else X
        input, out_shape = broadcast_inputs(X, p)
        if p.shape[-1]==3:
            out = SE3_Act.apply(*input)
        else:
            out = SE3_Act4.apply(*input)
        dim = -1 if out.nelement() != 0 else X.shape[-1]
        return out.view(out_shape + (dim,))

    def Mul(self, X, Y):
        # Transform on transform
        X = X.tensor() if hasattr(X, 'ltype') else X
        if not self.on_manifold and isinstance(Y, LieTensor) and not Y.ltype.on_manifold:
            Y = Y.tensor() if hasattr(Y, 'ltype') else Y
            input, out_shape = broadcast_inputs(X, Y)
            out = SE3_Mul.apply(*input)
            dim = -1 if out.nelement() != 0 else X.shape[-1]
            out = out.view(out_shape + (dim,))
            return LieTensor(out, ltype=SE3_type)
        # Transform on points
        if not self.on_manifold and isinstance(Y, torch.Tensor):
            return self.Act(X, Y)
        # (scalar or tensor) * manifold
        if self.on_manifold:
            return LieTensor(torch.mul(X, Y), ltype=SE3_type)
        raise NotImplementedError('Invalid __mul__ operation')

    def Inv(self, X):
        X = X.tensor() if hasattr(X, 'ltype') else X
        out = SE3_Inv.apply(X)
        return LieTensor(out, ltype=SE3_type)

    def rotation(self, input):
        return LieTensor(input.tensor()[..., 3:7], ltype=SO3_type)

    def translation(self, input):
        return input.tensor()[..., 0:3]

    def Adj(self, X, a):
        X = X.tensor() if hasattr(X, 'ltype') else X
        a = a.tensor() if hasattr(a, 'ltype') else a
        input, out_shape = broadcast_inputs(X, a)
        out = SE3_AdjXa.apply(*input)
        dim = -1 if out.nelement() != 0 else X.shape[-1]
        out = out.view(out_shape + (dim,))
        return LieTensor(out, ltype=se3_type)

    def AdjT(self, X, a):
        X = X.tensor() if hasattr(X, 'ltype') else X
        a = a.tensor() if hasattr(a, 'ltype') else a
        input, out_shape = broadcast_inputs(X, a)
        out = SE3_AdjTXa.apply(*input)
        dim = -1 if out.nelement() != 0 else X.shape[-1]
        out = out.view(out_shape + (dim,))
        return LieTensor(out, ltype=se3_type)

    def Jinvp(self, X, a):
        X = X.tensor() if hasattr(X, 'ltype') else X
        a = a.tensor() if hasattr(a, 'ltype') else a
        (X, a), out_shape = broadcast_inputs(X, a)
        out = (se3_Jl_inv(SE3_Log.apply(X)) @ a.unsqueeze(-1)).squeeze(-1)
        dim = -1 if out.nelement() != 0 else X.shape[-1]
        out = out.view(out_shape + (dim,))
        return LieTensor(out, ltype=se3_type)

    @classmethod
    def identity(cls, *size, **kwargs):
        data = torch.tensor([0., 0., 0., 0., 0., 0., 1.], **kwargs)
        return LieTensor(data.repeat(size+(1,)), ltype=SE3_type)

    def randn(self, *size, sigma=1.0, requires_grad=False, **kwargs):
        data = se3_type.Exp(se3_type.randn(*size, sigma=sigma, **kwargs)).detach()
        return LieTensor(data, ltype=SE3_type).requires_grad_(requires_grad)

    @classmethod
    def add_(cls, input, other):
        return input.copy_(LieTensor(other[..., :6], ltype=se3_type).Exp() * input)


class se3Type(LieType):
    def __init__(self):
        super().__init__(6, 7, 6)

    def Exp(self, x):
        x = x.tensor() if hasattr(x, 'ltype') else x
        X = se3_Exp.apply(x)
        return LieTensor(X, ltype=SE3_type)

    def Mul(self, X, Y):
        X = X.tensor() if hasattr(X, 'ltype') else X
        # (scalar or tensor) * manifold
        if self.on_manifold:
            return LieTensor(torch.mul(X, Y), ltype=se3_type)
        raise NotImplementedError('Invalid __mul__ operation')

    def rotation(self, input):
        return input.Exp().rotation()

    def translation(self, input):
        return input.Exp().translation()

    @classmethod
    def identity(cls, *size, **kwargs):
        return SE3_type.Log(SE3_type.identity(*size, **kwargs))

    def randn(self, *size, sigma=1.0, requires_grad=False, **kwargs):
        #  convert different types of inputs to SE3 sigma
        if not isinstance(sigma, collections.abc.Iterable):
            sigma = _quadruple(sigma)
        elif len(sigma)==2:
            rotation_sigma = _single(sigma[-1])
            translation_sigma = _triple(sigma[0])
            sigma = translation_sigma + rotation_sigma
        else:
            assert len(sigma)==4, 'Only accepts a tuple of sigma in size 1, 2, or 4.'
        size = self.to_tuple(size)
        rotation = so3_type.randn(*size, sigma=sigma[-1], **kwargs).detach().tensor()
        sigma = torch.tensor([sigma[0], sigma[1], sigma[2]], **kwargs)
        translation = sigma * torch.randn(*(size + torch.Size([3])), **kwargs)
        data = torch.cat([translation, rotation], dim=-1)
        return LieTensor(data, ltype=se3_type).requires_grad_(requires_grad)


class Sim3Type(LieType):
    def __init__(self):
        super().__init__(8, 8, 7)

    def Log(self, X):
        X = X.tensor() if hasattr(X, 'ltype') else X
        x = Sim3_Log.apply(X)
        return LieTensor(x, ltype=sim3_type)

    def Act(self, X, p):
        assert not self.on_manifold and isinstance(p, torch.Tensor)
        assert p.shape[-1]==3 or p.shape[-1]==4, "Invalid Tensor Dimension"
        X = X.tensor() if hasattr(X, 'ltype') else X
        input, out_shape = broadcast_inputs(X, p)
        if p.shape[-1]==3:
            out = Sim3_Act.apply(*input)
        else:
            out = Sim3_Act4.apply(*input)
        dim = -1 if out.nelement() != 0 else X.shape[-1]
        return out.view(out_shape + (dim,))

    def Mul(self, X, Y):
        # Transform on transform
        X = X.tensor() if hasattr(X, 'ltype') else X
        if not self.on_manifold and isinstance(Y, LieTensor) and not Y.ltype.on_manifold:
            Y = Y.tensor() if hasattr(Y, 'ltype') else Y
            input, out_shape = broadcast_inputs(X, Y)
            out = Sim3_Mul.apply(*input)
            dim = -1 if out.nelement() != 0 else X.shape[-1]
            out = out.view(out_shape + (dim,))
            return LieTensor(out, ltype=Sim3_type)
        # Transform on points
        if not self.on_manifold and isinstance(Y, torch.Tensor):
            return self.Act(X, Y)
        # (scalar or tensor) * manifold
        if self.on_manifold:
            return LieTensor(torch.mul(X, Y), ltype=Sim3_type)
        raise NotImplementedError('Invalid __mul__ operation')

    def Inv(self, X):
        X = X.tensor() if hasattr(X, 'ltype') else X
        out = Sim3_Inv.apply(X)
        return LieTensor(out, ltype=Sim3_type)

    def Adj(self, X, a):
        X = X.tensor() if hasattr(X, 'ltype') else X
        a = a.tensor() if hasattr(a, 'ltype') else a
        input, out_shape = broadcast_inputs(X, a)
        out = Sim3_AdjXa.apply(*input)
        dim = -1 if out.nelement() != 0 else X.shape[-1]
        out = out.view(out_shape + (dim,))
        return LieTensor(out, ltype=sim3_type)

    def AdjT(self, X, a):
        X = X.tensor() if hasattr(X, 'ltype') else X
        a = a.tensor() if hasattr(a, 'ltype') else a
        input, out_shape = broadcast_inputs(X, a)
        out = Sim3_AdjTXa.apply(*input)
        dim = -1 if out.nelement() != 0 else X.shape[-1]
        out = out.view(out_shape + (dim,))
        return LieTensor(out, ltype=sim3_type)

    def Jinvp(self, X, a):
        X = X.tensor() if hasattr(X, 'ltype') else X
        a = a.tensor() if hasattr(a, 'ltype') else a
        (X, a), out_shape = broadcast_inputs(X, a)
        out = (sim3_Jl_inv(Sim3_Log.apply(X)) @ a.unsqueeze(-1)).squeeze(-1)
        dim = -1 if out.nelement() != 0 else X.shape[-1]
        out = out.view(out_shape + (dim,))
        return LieTensor(out, ltype=sim3_type)

    def rotation(self, input):
        return LieTensor(input.tensor()[..., 3:7], ltype=SO3_type)

    def translation(self, input):
        return input.tensor()[..., 0:3]

    def scale(self, input):
        return input.tensor()[..., 7:8]

    @classmethod
    def identity(cls, *size, **kwargs):
        data = torch.tensor([0., 0., 0., 0., 0., 0., 1., 1.], **kwargs)
        return LieTensor(data.repeat(size+(1,)), ltype=Sim3_type)

    def randn(self, *size, sigma=1.0, requires_grad=False, **kwargs):
        data = sim3_type.Exp(sim3_type.randn(*size, sigma=sigma, **kwargs)).detach()
        return LieTensor(data, ltype=Sim3_type).requires_grad_(requires_grad)

    @classmethod
    def add_(cls, input, other):
        return input.copy_(LieTensor(other[..., :7], ltype=sim3_type).Exp() * input)


class sim3Type(LieType):
    def __init__(self):
        super().__init__(7, 8, 7)

    def Exp(self, x):
        x = x.tensor() if hasattr(x, 'ltype') else x
        X = sim3_Exp.apply(x)
        return LieTensor(X, ltype=Sim3_type)

    def Mul(self, X, Y):
        X = X.tensor() if hasattr(X, 'ltype') else X
        # (scalar or tensor) * manifold
        if self.on_manifold:
            return LieTensor(torch.mul(X, Y), ltype=sim3_type)
        raise NotImplementedError('Invalid __mul__ operation')

    def rotation(self, input):
        return input.Exp().rotation()

    def translation(self, input):
        return input.Exp().translation()

    def scale(self, input):
        return input.Exp().scale()

    @classmethod
    def identity(cls, *size, **kwargs):
        return Sim3_type.Log(Sim3_type.identity(*size, **kwargs))

    def randn(self, *size, sigma=1.0, requires_grad=False, **kwargs):
        if not isinstance(sigma, collections.abc.Iterable):
            sigma = _ntuple(5, "_penta")(sigma)
        elif len(sigma)==3:
            rotation_sigma = _single(sigma[-2])
            scale_sigma = _single(sigma[-1])
            translation_sigma = _triple(sigma[0])
            sigma = translation_sigma+rotation_sigma+scale_sigma
        else:
            assert len(sigma)==5, 'Only accepts a tuple of sigma in size 1, 3, or 5.'
        size = self.to_tuple(size)
        rotation = so3_type.randn(*size, sigma=sigma[-2], **kwargs).detach().tensor()
        scale = sigma[-1] * torch.randn(*(size + torch.Size([1])), **kwargs)
        sigma = torch.tensor([sigma[0], sigma[1], sigma[2]], **kwargs)
        translation = sigma * torch.randn(*(size + torch.Size([3])), **kwargs)
        data = torch.cat([translation, rotation, scale], dim=-1)
        return LieTensor(data, ltype=sim3_type).requires_grad_(requires_grad)


class RxSO3Type(LieType):
    def __init__(self):
        super().__init__(5, 5, 4)

    def Log(self, X):
        X = X.tensor() if hasattr(X, 'ltype') else X
        x = RxSO3_Log.apply(X)
        return LieTensor(x, ltype=rxso3_type)

    def Act(self, X, p):
        assert not self.on_manifold and isinstance(p, torch.Tensor)
        assert p.shape[-1]==3 or p.shape[-1]==4, "Invalid Tensor Dimension"
        X = X.tensor() if hasattr(X, 'ltype') else X
        input, out_shape = broadcast_inputs(X, p)
        if p.shape[-1]==3:
            out = RxSO3_Act.apply(*input)
        else:
            out = RxSO3_Act4.apply(*input)
        dim = -1 if out.nelement() != 0 else X.shape[-1]
        return out.view(out_shape + (dim,))

    def Mul(self, X, Y):
        # Transform on transform
        X = X.tensor() if hasattr(X, 'ltype') else X
        if not self.on_manifold and isinstance(Y, LieTensor) and not Y.ltype.on_manifold:
            Y = Y.tensor() if hasattr(Y, 'ltype') else Y
            input, out_shape = broadcast_inputs(X, Y)
            out = RxSO3_Mul.apply(*input)
            dim = -1 if out.nelement() != 0 else X.shape[-1]
            out = out.view(out_shape + (dim,))
            return LieTensor(out, ltype=RxSO3_type)
        # Transform on points
        if not self.on_manifold and isinstance(Y, torch.Tensor):
            return self.Act(X, Y)
        # (scalar or tensor) * manifold
        if self.on_manifold:
            return LieTensor(torch.mul(X, Y), ltype=RxSO3_type)
        raise NotImplementedError('Invalid __mul__ operation')

    def Inv(self, X):
        X = X.tensor() if hasattr(X, 'ltype') else X
        out = RxSO3_Inv.apply(X)
        return LieTensor(out, ltype=RxSO3_type)

    def Adj(self, X, a):
        X = X.tensor() if hasattr(X, 'ltype') else X
        a = a.tensor() if hasattr(a, 'ltype') else a
        input, out_shape = broadcast_inputs(X, a)
        out = RxSO3_AdjXa.apply(*input)
        dim = -1 if out.nelement() != 0 else X.shape[-1]
        out = out.view(out_shape + (dim,))
        return LieTensor(out, ltype=rxso3_type)

    def AdjT(self, X, a):
        X = X.tensor() if hasattr(X, 'ltype') else X
        a = a.tensor() if hasattr(a, 'ltype') else a
        input, out_shape = broadcast_inputs(X, a)
        out = RxSO3_AdjTXa.apply(*input)
        dim = -1 if out.nelement() != 0 else X.shape[-1]
        out = out.view(out_shape + (dim,))
        return LieTensor(out, ltype=rxso3_type)

    def Jinvp(self, X, a):
        X = X.tensor() if hasattr(X, 'ltype') else X
        a = a.tensor() if hasattr(a, 'ltype') else a
        (X, a), out_shape = broadcast_inputs(X, a)
        out = (rxso3_Jl_inv(RxSO3_Log.apply(X)) @ a.unsqueeze(-1)).squeeze(-1)
        dim = -1 if out.nelement() != 0 else X.shape[-1]
        out = out.view(out_shape + (dim,))
        return LieTensor(out, ltype=rxso3_type)

    def rotation(self, input):
        return LieTensor(input.tensor()[..., 0:4], ltype=SO3_type)

    def scale(self, input):
        return input.tensor()[..., 4:5]

    @classmethod
    def identity(cls, *size, **kwargs):
        data = torch.tensor([0., 0., 0., 1., 1.], **kwargs)
        return LieTensor(data.repeat(size+(1,)), ltype=RxSO3_type)

    def randn(self, *size, sigma=1.0, requires_grad=False, **kwargs):
        data = rxso3_type.Exp(rxso3_type.randn(*size, sigma=sigma, **kwargs)).detach()
        return LieTensor(data, ltype=RxSO3_type).requires_grad_(requires_grad)

    @classmethod
    def add_(cls, input, other):
        return input.copy_(LieTensor(other[..., :4], ltype=rxso3_type).Exp() * input)


class rxso3Type(LieType):
    def __init__(self):
        super().__init__(4, 5, 4)

    def Exp(self, x):
        x = x.tensor() if hasattr(x, 'ltype') else x
        X = rxso3_Exp.apply(x)
        return LieTensor(X, ltype=RxSO3_type)

    def Mul(self, X, Y):
        X = X.tensor() if hasattr(X, 'ltype') else X
        # (scalar or tensor) * manifold
        if self.on_manifold:
            return LieTensor(torch.mul(X, Y), ltype=rxso3_type)
        raise NotImplementedError('Invalid __mul__ operation')

    def rotation(self, input):
        return input.Exp().rotation()

    def scale(self, input):
        return input.Exp().scale()

    @classmethod
    def identity(cls, *size, **kwargs):
        return RxSO3_type.Log(RxSO3_type.identity(*size, **kwargs))

    def randn(self, *size, sigma=1.0, requires_grad=False, **kwargs):
        if not isinstance(sigma, collections.abc.Iterable):
            sigma = _pair(sigma)
        else:
            assert len(sigma)==2, 'Only accepts a tuple of sigma in size 1 or 2.'
        size = self.to_tuple(size)
        rotation = so3_type.randn(*size, sigma=sigma[0], **kwargs).tensor()
        scale = sigma[1] * torch.randn(*(size + torch.Size([1])), **kwargs)
        data = torch.cat([rotation, scale], dim=-1)
        return LieTensor(data, ltype=rxso3_type).requires_grad_(requires_grad)


SO3_type, so3_type = SO3Type(), so3Type()
SE3_type, se3_type = SE3Type(), se3Type()
Sim3_type, sim3_type = Sim3Type(), sim3Type()
RxSO3_type, rxso3_type = RxSO3Type(), rxso3Type()


class LieTensor(torch.Tensor):
    r""" A sub-class of :obj:`torch.Tensor` to represent Lie Algebra and Lie Group.

    Args:
        data (:obj:`Tensor`, or :obj:`list`, or ':obj:`int`...'): A
            :obj:`Tensor` object, or constructing a :obj:`Tensor`
            object from :obj:`list`, which defines tensor data, or from
            ':obj:`int`...', which defines tensor shape.

            The shape of :obj:`Tensor` object should be compatible
            with Lie Type :obj:`ltype`, otherwise error will be raised.

        ltype (:obj:`ltype`): Lie Type, either **Lie Group** or **Lie Algebra** is listed below:

    Returns:
        LieTensor corresponding to Lie Type :obj:`ltype`.

    .. list-table:: List of :obj:`ltype` for **Lie Group**
        :widths: 25 25 30 30
        :header-rows: 1

        * - Representation
          - :obj:`ltype`
          - :obj:`shape`
          - Alias Class
        * - Rotation
          - :obj:`SO3_type`
          - :obj:`(*, 4)`
          - :meth:`SO3`
        * - Translation + Rotation
          - :obj:`SE3_type`
          - :obj:`(*, 7)`
          - :meth:`SE3`
        * - Translation + Rotation + Scale
          - :obj:`Sim3_type`
          - :obj:`(*, 8)`
          - :meth:`Sim3`
        * - Rotation + Scale
          - :obj:`RxSO3_type`
          - :obj:`(*, 5)`
          - :meth:`RxSO3`

    .. list-table:: List of :obj:`ltype` for **Lie Algebra**
        :widths: 25 25 30 30
        :header-rows: 1

        * - Representation
          - :obj:`ltype`
          - :obj:`shape`
          - Alias Class
        * - Rotation
          - :obj:`so3_type`
          - :obj:`(*, 3)`
          - :meth:`so3`
        * - Translation + Rotation
          - :obj:`se3_type`
          - :obj:`(*, 6)`
          - :meth:`se3`
        * - Translation + Rotation + Scale
          - :obj:`sim3_type`
          - :obj:`(*, 7)`
          - :meth:`sim3`
        * - Rotation + Scale
          - :obj:`rxso3_type`
          - :obj:`(*, 4)`
          - :meth:`rxso3`

    Note:
        Two attributes :obj:`shape` and :obj:`lshape` are available for LieTensor.
        The only differece is the :obj:`lshape` hides the last dimension of :obj:`shape`,
        since :obj:`lshape` takes the data in the last dimension as a single :obj:`ltype` item.

        See LieTensor method :meth:`lview` for more details.

    Examples:
        >>> import torch
        >>> import pypose as pp
        >>> data = torch.randn(3, 3, requires_grad=True, device='cuda:0')
        >>> pp.LieTensor(data, ltype=pp.so3_type)
        so3Type LieTensor:
        tensor([[ 0.9520,  0.4517,  0.5834],
                [-0.8106,  0.8197,  0.7077],
                [-0.5743,  0.8182, -1.2104]], device='cuda:0', grad_fn=<AliasBackward0>)

        Alias class for specific LieTensor is recommended:

        >>> pp.so3(data)
        so3Type LieTensor:
        tensor([[ 0.9520,  0.4517,  0.5834],
                [-0.8106,  0.8197,  0.7077],
                [-0.5743,  0.8182, -1.2104]], device='cuda:0', grad_fn=<AliasBackward0>)

        See more alias classes at `Table 1 for Lie Group <#id1>`_  and `Table 2 for Lie Algebra <#id2>`_.

        Other constructors:

            - From list.

            >>> pp.so3([0, 0, 0])
            so3Type LieTensor:
            tensor([0., 0., 0.])

            - From ints.

            >>> pp.so3(2, 3)
            so3Type LieTensor:
            tensor([[0., 0., 0.],
                    [0., 0., 0.]])

    Note:
        Alias class for LieTensor is recommended.
        For example, the following usage is equivalent:

        - :obj:`pp.LieTensor(tensor, ltype=pp.so3_type)`

        - :obj:`pp.so3(tensor)` (This is preferred).

    Note:
        All attributes from Tensor are available for LieTensor, e.g., :obj:`dtype`,
        :obj:`device`, and :obj:`requires_grad`. See more details at
        `tensor attributes <https://pytorch.org/docs/stable/tensor_attributes.html>`_.

        Example:

            >>> data = torch.randn(1, 3, dtype=torch.float64, device="cuda", requires_grad=True)
            >>> pp.so3(data) # All Tensor attributes are available for LieTensor
            so3Type LieTensor:
            tensor([[-1.5948,  0.3113, -0.9807]], device='cuda:0', dtype=torch.float64,
                grad_fn=<AliasBackward0>)

    Note:
        In most of the cases, Lie Group is expected to be used, therefore we only provide
        `converting functions <https://pypose.org/docs/main/convert/>`_ between Lie Groups
        and other data structures, e.g., transformation matrix, Euler angle, etc. The users
        can convert data between Lie Group and Lie algebra with :obj:`Exp` and :obj:`Log`.
    """
    def __init__(self, *data, ltype:LieType):
        assert self.shape[-1:] == ltype.dimension, 'The last dimension of a LieTensor has to be ' \
            'corresponding to their LieType. More details go to {}. If this error happens in an ' \
            'optimization process, where LieType is not a necessary structure, we suggest to '    \
            'call .tensor() to convert a LieTensor to Tensor before passing it to an optimizer. ' \
            'If this still happens, create an issue on GitHub please.'.format(
            'https://pypose.org/docs/main/generated/pypose.LieTensor')
        self.ltype = ltype

    @staticmethod
    def __new__(cls, *data, ltype):
        tensor = data[0] if isinstance(data[0], torch.Tensor) else torch.Tensor(*data)
        return torch.Tensor.as_subclass(tensor, LieTensor)

    def __repr__(self):
        if hasattr(self, 'ltype'):
            return self.ltype.__class__.__name__ + \
                   ' %s:\n'%(self.__class__.__name__) + super().__repr__()
        else:
            return super().__repr__()

    def new_empty(self, shape):
        return torch.Tensor.as_subclass(torch.empty(shape), LieTensor)

    @classmethod
    def __torch_function__(cls, func, types, args=(), kwargs={}):
        ltypes = (torch.Tensor if t is LieTensor or Parameter else t for t in types)
        data = torch.Tensor.__torch_function__(func, ltypes, args, kwargs)
        if data is not None and func.__name__ in HANDLED_FUNCTIONS:
            args, spec = tree_flatten(args)
            ltype = [arg.ltype for arg in args if isinstance(arg, LieTensor)][0]
            def wrap(t):
                if isinstance(t, torch.Tensor) and not isinstance(t, cls):
                    lt = torch.Tensor.as_subclass(t, LieTensor)
                    lt.ltype = ltype
                    if lt.shape[-1:] != lt.ltype.dimension:
                        link = 'https://pypose.org/docs/main/generated/pypose.LieTensor'
                        warnings.warn('Tensor Shape Invalid by calling {}, ' \
                            'go to {}'.format(func, link))
                    return lt
                return t
            return tree_map(wrap, data)
        return data

    @property
    def lshape(self) -> torch.Size:
        r'''
        LieTensor Shape (shape of torch.Tensor by ignoring the last dimension)

        Returns:
            torch.Size

        Note:
            - The only difference from :obj:`shape` is the last dimension is hidden,
              since :obj:`lshape` takes the last dimension as a single :obj:`ltype` item.

            - The last dimension can also be accessed via :obj:`LieTensor.ltype.dimension`.

        Examples:
            >>> x = pp.randn_SE3(2)
            >>> x.lshape
            torch.Size([2])
            >>> x.shape
            torch.Size([2, 7])
            >>> x.ltype.dimension
            torch.Size([7])
        '''
        return self.shape[:-1]

    def lview(self, *shape):
        r'''
        Returns a new LieTensor with the same data as the self tensor but of a different
        :obj:`lshape`.

        Args:
            shape (torch.Size or int...): the desired size

        Returns:
            A new lieGroup tensor sharing with the same data as the self tensor but of a
            different shape.

        Note:
            The only difference from :meth:`view` is the last dimension is hidden.

            See `Tensor.view <https://tinyurl.com/mrds8nmd>`_
            for its usage.

        Examples:
            >>> x = pp.randn_so3(2,2)
            >>> x.shape
            torch.Size([2, 2, 3])
            >>> x.lview(-1).lshape
            torch.Size([4])
        '''
        return self.view(*shape+self.ltype.dimension)

    def Exp(self):
        r'''
        See :meth:`pypose.Exp`
        '''
        return self.ltype.Exp(self)

    def Log(self):
        r'''
        See :meth:`pypose.Log`
        '''
        return self.ltype.Log(self)

    def Inv(self):
        r'''
        See :meth:`pypose.Inv`
        '''
        return self.ltype.Inv(self)

    def Act(self, p):
        r'''
        See :meth:`pypose.Act`
        '''
        return self.ltype.Act(self, p)

    def add(self, other, alpha=1):
        r'''
        See :meth:`pypose.add`
        '''
        return self.clone().add_(other = alpha * other)

    def add_(self, other, alpha=1):
        r'''
        See :meth:`pypose.add_`
        '''
        return self.ltype.add_(self, other = alpha * other)

    def __add__(self, other):
        return self.add(other=other)

    def __mul__(self, other):
        r'''
        See :meth:`pypose.mul`
        '''
        return self.ltype.Mul(self, other)

    def mul(self, other):
        r'''
        See :meth:`pypose.mul`
        '''
        return self.ltype.Mul(self, other)

    def __matmul__(self, other):
        r'''
        See :meth:`pypose.matmul`
        '''
        if isinstance(other, LieTensor):
            return self.ltype.Mul(self, other)
        else: # Same with: self.ltype.matrix(self) @ other
            return self.Act(other)

    def Retr(self, a):
        r'''
        See :meth:`pypose.Retr`
        '''
        return self.ltype.Retr(self, a)

    def Adj(self, a):
        r'''
        See :meth:`pypose.Adj`
        '''
        return self.ltype.Adj(self, a)

    def AdjT(self, a):
        r'''
        See :meth:`pypose.AdjT`
        '''
        return self.ltype.AdjT(self, a)

    def Jinvp(self, p):
        r'''
        See :meth:`pypose.Jinvp`
        '''
        return self.ltype.Jinvp(self, p)

    def Jr(self):
        r'''
        See :meth:`pypose.Jr`
        '''
        return self.ltype.Jr(self)

    def tensor(self) -> torch.Tensor:
        r'''
        See :meth:`pypose.tensor`
        '''
        return torch.Tensor.as_subclass(self, torch.Tensor)

    def matrix(self) -> torch.Tensor:
        r'''
        See :meth:`pypose.matrix`
        '''
        return self.ltype.matrix(self)

    def translation(self) -> torch.Tensor:
        r'''
        See :meth:`pypose.translation`
        '''
        return self.ltype.translation(self)

    def rotation(self):
        r'''
        See :meth:`pypose.rotation`
        '''
        return self.ltype.rotation(self)

    def scale(self) -> torch.Tensor:
        r'''
        See :meth:`pypose.scale`
        '''
        return self.ltype.scale(self)

    def euler(self, eps=2e-4) -> torch.Tensor:
        r'''
        See :meth:`pypose.euler`
        '''
        data = self.rotation().tensor()
        x, y = data[..., 0], data[..., 1]
        z, w = data[..., 2], data[..., 3]
        xx, yy, zz, ww = x*x, y*y, z*z, w*w

        t0 = 2 * (w * x + y * z)
        t1 = (ww + zz) - (xx + yy)
        t2 = 2 * (w * y - z * x) / (xx + yy + zz + ww)
        t3 = 2 * (w * z + x * y)
        t4 = (ww + xx) - (yy + zz)

        # sigularity when pitch angle ~ +/-pi/2
        roll1 = torch.atan2(t0, t1)
        roll2 = torch.zeros_like(t0)
        flag = t2.abs() < 1. - eps
        yaw1 = torch.atan2(t3, t4)
        yaw2 = -2 * pm(t2) * torch.atan2(x, w)

        roll = torch.where(flag, roll1, roll2)
        pitch = torch.asin(t2.clamp(-1, 1))
        yaw = torch.where(flag, yaw1, yaw2)

        return torch.stack([roll, pitch, yaw], dim=-1)

    def identity_(self):
        r'''
        Inplace set the LieTensor to identity.

        Return:
            LieTensor: the :obj:`self` LieTensor

        Note:
            The translation part, if there is, is set to zeros, while the
            rotation part is set to identity quaternion.

        Example:
            >>> x = pp.randn_SO3(2)
            >>> x
            SO3Type LieTensor:
            tensor([[-0.0724,  0.1970,  0.0022,  0.9777],
                    [ 0.3492,  0.4998, -0.5310,  0.5885]])
            >>> x.identity_()
            SO3Type LieTensor:
            tensor([[0., 0., 0., 1.],
                    [0., 0., 0., 1.]])
        '''
        return self.ltype.identity_(self)

    def cumops(self, dim, ops):
        r"""
        See :func:`pypose.cumops`
        """
        return self.ltype.cumops(self, dim, ops)

    def cummul(self, dim):
        r"""
        See :func:`pypose.cummul`
        """
        return self.ltype.cummul(self, dim)

    def cumprod(self, dim, left = True):
        r"""
        See :func:`pypose.cumprod`
        """
        return self.ltype.cumprod(self, dim, left)

    def cumops_(self, dim, ops):
        r"""
        Inplace version of :func:`pypose.cumops`
        """
        return self.ltype.cumops_(self, dim, ops)

    def cummul_(self, dim):
        r"""
        Inplace version of :func:`pypose.cummul`
        """
        return self.ltype.cummul_(self, dim)

    def cumprod_(self, dim):
        r"""
        Inplace version of :func:`pypose.cumprod`
        """
        return self.ltype.cumprod_(self, dim)


class Parameter(LieTensor, nn.Parameter):
    r'''
    A kind of LieTensor that is to be considered a module parameter.

    Parameters are of :meth:`LieTensor` and :meth:`torch.nn.Parameter`,
    that have a very special property when used with Modules: when
    they are assigned as Module attributes they are automatically
    added to the list of its parameters, and will appear, e.g., in
    :meth:`parameters()` iterator.

    Args:
        data (LieTensor): parameter LieTensor.
        requires_grad (bool, optional): if the parameter requires
            gradient. Default: ``True``

    Examples:
        >>> import torch, pypose as pp
        >>> x = pp.Parameter(pp.randn_SO3(2))
        >>> x.Log().sum().backward()
        >>> x.grad
        tensor([[0.8590, 1.4069, 0.6261, 0.0000],
                [1.2869, 1.0748, 0.5385, 0.0000]])
    '''
    def __init__(self, data, **kwargs):
        self.ltype = data.ltype

    def __new__(cls, data=None, requires_grad=True):
        if data is None:
            data = torch.tensor([])
        return LieTensor._make_subclass(cls, data, requires_grad)

    def __deepcopy__(self, memo):
        if id(self) in memo:
            return memo[id(self)]
        else:
            result = type(self)(self.clone(memory_format=torch.preserve_format))
            memo[id(self)] = result
            return result

@contextmanager
def retain_ltype():
    # save the original PyTorch functions
    TO_BE_WRAPPED = {
        torch.autograd.forward_ad.make_dual,
        torch._functorch.eager_transforms._wrap_tensor_for_grad,
    }

    def wrap_function(func):
        def wrapper(*args, **kwargs):
            ltype = args[0].ltype if isinstance(args[0], LieTensor) else None
            res = func(*args, **kwargs)
            if ltype is not None:
                res = torch.Tensor.as_subclass(res, LieTensor)
                res.ltype = ltype
            return res
        return wrapper

    try:
        # swap the original PyTorch functions with the wrapper
        for func in TO_BE_WRAPPED:
            module, name = func.__module__, func.__name__
            module = importlib.import_module(module)
            setattr(module, name, wrap_function(func))
        yield
    finally:
        for func in TO_BE_WRAPPED:
<<<<<<< HEAD
             module, name = func.__module__, func.__name__
             module = importlib.import_module(module)
             setattr(module, name, func)
=======
            module, name = func.__module__, func.__name__
            module = importlib.import_module(module)
            setattr(module, name, func)
>>>>>>> 2b7f6cd2
<|MERGE_RESOLUTION|>--- conflicted
+++ resolved
@@ -1249,12 +1249,6 @@
         yield
     finally:
         for func in TO_BE_WRAPPED:
-<<<<<<< HEAD
-             module, name = func.__module__, func.__name__
-             module = importlib.import_module(module)
-             setattr(module, name, func)
-=======
             module, name = func.__module__, func.__name__
             module = importlib.import_module(module)
-            setattr(module, name, func)
->>>>>>> 2b7f6cd2
+            setattr(module, name, func)