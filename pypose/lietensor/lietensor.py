import collections
import math, numbers
import torch, warnings
from torch import nn, linalg
from .operation import broadcast_inputs
from .basics import cumops_, cummul_, cumprod_
from .basics import vec2skew, cumops, cummul, cumprod
from torch.utils._pytree import tree_map, tree_flatten
from .operation import SO3_Log, SE3_Log, RxSO3_Log, Sim3_Log
from .operation import so3_Exp, se3_Exp, rxso3_Exp, sim3_Exp
from .operation import SO3_Act, SE3_Act, RxSO3_Act, Sim3_Act
from .operation import SO3_Mul, SE3_Mul, RxSO3_Mul, Sim3_Mul
from .operation import SO3_Inv, SE3_Inv, RxSO3_Inv, Sim3_Inv
from .operation import SO3_Act4, SE3_Act4, RxSO3_Act4, Sim3_Act4
from .operation import SO3_AdjXa, SE3_AdjXa, RxSO3_AdjXa, Sim3_AdjXa
from .operation import SO3_AdjTXa, SE3_AdjTXa, RxSO3_AdjTXa, Sim3_AdjTXa
from .operation import so3_Jl_inv, se3_Jl_inv, rxso3_Jl_inv, sim3_Jl_inv
from torch.nn.modules.utils import _single, _pair, _triple, _quadruple, _ntuple


HANDLED_FUNCTIONS = ['__getitem__', '__setitem__', 'cpu', 'cuda', 'float', 'double',
                     'to', 'detach', 'view', 'view_as', 'squeeze', 'unsqueeze', 'cat',
                     'stack', 'split', 'hsplit', 'dsplit', 'vsplit', 'tensor_split',
                     'chunk', 'concat', 'column_stack', 'dstack', 'vstack', 'hstack',
                     'index_select', 'masked_select', 'movedim', 'moveaxis', 'narrow',
                     'permute', 'reshape', 'row_stack', 'scatter', 'scatter_add', 'clone',
                     'swapaxes', 'swapdims', 'take', 'take_along_dim', 'tile', 'copy',
                     'transpose', 'unbind', 'gather', 'repeat', 'expand', 'expand_as',
                     'index_select', 'masked_select', 'index_copy', 'index_copy_',
                     'select', 'select_scatter', 'index_put','index_put_', 'copy_']

class LieType:
    '''LieTensor Type Base Class'''
    def __init__(self, dimension, embedding, manifold):
        self._dimension = torch.Size([dimension]) # Data dimension
        self._embedding = torch.Size([embedding]) # Embedding dimension
        self._manifold  = torch.Size([manifold])  # Manifold dimension

    @property
    def dimension(self):
        return self._dimension

    @property
    def embedding(self):
        return self._embedding

    @property
    def manifold(self):
        return self._manifold

    @property
    def on_manifold(self):
        return self.dimension == self.manifold

    def add_(self, input, other):
        if self.on_manifold:
            other1 = torch.Tensor.as_subclass(input, torch.Tensor)
            other2 = torch.Tensor.as_subclass(other, torch.Tensor)
            return input.copy_(other1 + other2[..., :self.manifold[0]])
        raise NotImplementedError("Instance has no add_ attribute.")

    def Log(self, X):
        if self.on_manifold:
            raise AttributeError("Lie Algebra has no Log attribute")
        raise NotImplementedError("Instance has no Log attribute.")

    def Exp(self, x):
        if not self.on_manifold:
            raise AttributeError("Lie Group has no Exp attribute")
        raise NotImplementedError("Instance has no Exp attribute.")

    def Inv(self, x):
        if self.on_manifold:
            return - x
        raise NotImplementedError("Instance has no Inv attribute.")

    def Act(self, X, p):
        """ action on a points tensor(*, 3[4]) (homogeneous)"""
        if not self.on_manifold:
            raise AttributeError("Lie Group has no Act attribute")
        raise NotImplementedError("Instance has no Act attribute.")

    def Mul(self, X, Y):
        if not self.on_manifold:
            raise AttributeError("Lie Group has no Mul attribute")
        raise NotImplementedError("Instance has no Mul attribute.")

    def Retr(self, X, a):
        if self.on_manifold:
            raise AttributeError("Has no Retr attribute")
        return a.Exp() * X

    def Adj(self, X, a):
        ''' X * Exp(a) = Exp(Adj) * X '''
        if not self.on_manifold:
            raise AttributeError("Lie Group has no Adj attribute")
        raise NotImplementedError("Instance has no Adj attribute.")

    def AdjT(self, X, a):
        ''' Exp(a) * X = X * Exp(AdjT) '''
        if not self.on_manifold:
            raise AttributeError("Lie Group has no AdjT attribute")
        raise NotImplementedError("Instance has no AdjT attribute.")

    def Jinvp(self, X, p):
        if not self.on_manifold:
            raise AttributeError("Lie Group has no Jinvp attribute")
        raise NotImplementedError("Instance has no Jinvp attribute.")

    def matrix(self, input):
        """ To 4x4 matrix """
        X = input.Exp() if self.on_manifold else input
        I = torch.eye(4, dtype=X.dtype, device=X.device)
        I = I.view([1] * (X.dim() - 1) + [4, 4])
        return X.unsqueeze(-2).Act(I).transpose(-1,-2)

    def rotation(self, input):
        raise NotImplementedError("Rotation is not implemented for the instance.")

    def translation(self, input):
        warnings.warn("Instance has no translation. Zero vector(s) is returned.")
        return torch.zeros(input.lshape + (3,), dtype=input.dtype, device=input.device,
            requires_grad=input.requires_grad)

    def scale(self, input):
        warnings.warn("Instance has no scale. Scalar one(s) is returned.")
        return torch.ones(input.lshape + (1,), dtype=input.dtype, device=input.device,
            requires_grad=input.requires_grad)

    @classmethod
    def to_tuple(cls, input):
        out = tuple()
        for i in input:
            if not isinstance(i, collections.abc.Iterable):
                out += (i,)
            else:
                out += tuple(i)
        return out

    @classmethod
    def identity(cls, *args, **kwargs):
        raise NotImplementedError("Instance has no identity.")

    @classmethod
    def identity_like(cls, *args, **kwargs):
        return cls.identity(*args, **kwargs)

    def randn_like(self, *args, sigma=1.0, **kwargs):
        return self.randn(*args, sigma=sigma, **kwargs)

    def randn(self, *args, **kwargs):
        raise NotImplementedError("randn not implemented yet")

    @classmethod
    def cumops(self, X, dim, ops):
        return cumops(X, dim, ops)

    @classmethod
    def cummul(self, X, dim):
        return cummul(X, dim)

    @classmethod
    def cumprod(self, X, dim, left = True):
        return cumprod(X, dim, left)

    @classmethod
    def cumops_(self, X, dim, ops):
        return cumops_(X, dim, ops)

    @classmethod
    def cummul_(self, X, dim):
        return cummul_(X, dim)

    @classmethod
    def cumprod_(self, X, dim):
        return cumprod_(X, dim)


class SO3Type(LieType):
    def __init__(self):
        super().__init__(4, 4, 3)

    def Log(self, X):
        X = X.tensor() if hasattr(X, 'ltype') else X
        x = SO3_Log.apply(X)
        return LieTensor(x, ltype=so3_type)
    
    def Act(self, X, p):
        assert not self.on_manifold and isinstance(p, torch.Tensor)
        assert p.shape[-1]==3 or p.shape[-1]==4, "Invalid Tensor Dimension"
        X = X.tensor() if hasattr(X, 'ltype') else X
        input, out_shape = broadcast_inputs(X, p)
        if p.shape[-1]==3:
            out = SO3_Act.apply(*input)
        else:
            out = SO3_Act4.apply(*input)
        dim = -1 if out.nelement() != 0 else X.shape[-1]
        return out.view(out_shape + (dim,))

    def Mul(self, X, Y):
        # Transform on transform
        X = X.tensor() if hasattr(X, 'ltype') else X
        if not self.on_manifold and isinstance(Y, LieTensor) and not Y.ltype.on_manifold:
            Y = Y.tensor() if hasattr(Y, 'ltype') else Y
            input, out_shape = broadcast_inputs(X, Y)
            out = SO3_Mul.apply(*input)
            dim = -1 if out.nelement() != 0 else X.shape[-1]
            out = out.view(out_shape + (dim,))
            return LieTensor(out, ltype=SO3_type)
        # Transform on points
        if not self.on_manifold and isinstance(Y, torch.Tensor):
            return self.Act(X, Y)
        # (scalar or tensor) * manifold
        if self.on_manifold:
            return LieTensor(torch.mul(X, Y), ltype=SO3_type)
        raise NotImplementedError('Invalid __mul__ operation')
    
    def Inv(self, X):
        X = X.tensor() if hasattr(X, 'ltype') else X
        out = SO3_Inv.apply(X)
        return LieTensor(out, ltype=SO3_type)
    
    def Adj(self, X, a):
        X = X.tensor() if hasattr(X, 'ltype') else X
        a = a.tensor() if hasattr(a, 'ltype') else a
        input, out_shape = broadcast_inputs(X, a)
        out = SO3_AdjXa.apply(*input)
        dim = -1 if out.nelement() != 0 else X.shape[-1]
        out = out.view(out_shape + (dim,))
        return LieTensor(out, ltype=so3_type)

    def AdjT(self, X, a):
        X = X.tensor() if hasattr(X, 'ltype') else X
        a = a.tensor() if hasattr(a, 'ltype') else a
        input, out_shape = broadcast_inputs(X, a)
        out = SO3_AdjTXa.apply(*input)
        dim = -1 if out.nelement() != 0 else X.shape[-1]
        out = out.view(out_shape + (dim,))
        return LieTensor(out, ltype=so3_type)

    def Jinvp(self, X, a):
        X = X.tensor() if hasattr(X, 'ltype') else X
        a = a.tensor() if hasattr(a, 'ltype') else a
        (X, a), out_shape = broadcast_inputs(X, a)
        out = (so3_Jl_inv(SO3_Log.apply(X)) @ a.unsqueeze(-1)).squeeze(-1)
        dim = -1 if out.nelement() != 0 else X.shape[-1]
        out = out.view(out_shape + (dim,))
        return LieTensor(out, ltype=so3_type)

    @classmethod
    def identity(cls, *size, **kwargs):
        data = torch.tensor([0., 0., 0., 1.], **kwargs)
        return LieTensor(data.repeat(size+(1,)), ltype=SO3_type)

    def randn(self, *size, sigma=1.0, requires_grad=False, **kwargs):
        data = so3_type.Exp(so3_type.randn(*size, sigma=sigma, **kwargs)).detach()
        return LieTensor(data, ltype=SO3_type).requires_grad_(requires_grad)

    @classmethod
    def add_(cls, input, other):
        return input.copy_(LieTensor(other[..., :3], ltype=so3_type).Exp() * input)

    def matrix(self, input):
        """ To 3x3 matrix """
        I = torch.eye(3, dtype=input.dtype, device=input.device)
        I = I.view([1] * (input.dim() - 1) + [3, 3])
        return input.unsqueeze(-2).Act(I).transpose(-1,-2)

    def rotation(self, input):
        return input

    def identity_(self, X):
        X.fill_(0)
        X.index_fill_(dim=-1, index=torch.tensor([-1], device=X.device), value=1)
        return X

    def Jr(self, X):
        """
        Right jacobian of SO(3)
        """
        return X.Log().Jr()


class so3Type(LieType):
    def __init__(self):
        super().__init__(3, 4, 3)

    def Exp(self, x):
        x = x.tensor() if hasattr(x, 'ltype') else x
        X = so3_Exp.apply(x)
        return LieTensor(X, ltype=SO3_type)

    def Mul(self, X, Y):
        X = X.tensor() if hasattr(X, 'ltype') else X
        # (scalar or tensor) * manifold
        if self.on_manifold:
            return LieTensor(torch.mul(X, Y), ltype=so3_type)
        raise NotImplementedError('Invalid __mul__ operation')

    @classmethod
    def identity(cls, *size, **kwargs):
        return SO3_type.Log(SO3_type.identity(*size, **kwargs))

    def randn(self, *size, sigma=1.0, requires_grad=False, **kwargs):
<<<<<<< HEAD
        assert isinstance(sigma, float), 'Only accepts sigma as a single number'
=======
        assert isinstance(sigma, float) or isinstance(sigma, int), 'so3 and SO3 type only accepts single float sigma input'
>>>>>>> 6139520d
        size = self.to_tuple(size)
        data = torch.randn(*(size + torch.Size([3])), **kwargs)
        dist = data.norm(dim=-1, keepdim=True)
        theta = sigma * torch.randn(*(size + torch.Size([1])), **kwargs)
        return LieTensor(data / dist * theta, ltype=so3_type).requires_grad_(requires_grad)

    def matrix(self, input):
        """ To 3x3 matrix """
        X = input.Exp()
        I = torch.eye(3, dtype=X.dtype, device=X.device)
        I = I.view([1] * (X.dim() - 1) + [3, 3])
        return X.unsqueeze(-2).Act(I).transpose(-1,-2)

    def rotation(self, input):
        return input.Exp().rotation()

    def Jr(self, x):
        """
        Right jacobian of so(3)
        """
        K = vec2skew(x)
        theta = torch.linalg.norm(x, dim=-1, keepdim=True).unsqueeze(-1)
        I = torch.eye(3, device=x.device, dtype=x.dtype).expand(x.lshape+(3, 3))
        Jr = I - (1-theta.cos())/theta**2 * K + (theta - theta.sin())/theta**3 * K@K
        return torch.where(theta>torch.finfo(theta.dtype).eps, Jr, I)


class SE3Type(LieType):
    def __init__(self):
        super().__init__(7, 7, 6)

    def Log(self, X):
        X = X.tensor() if hasattr(X, 'ltype') else X
        x = SE3_Log.apply(X)
        return LieTensor(x, ltype=se3_type)

    def Act(self, X, p):
        assert not self.on_manifold and isinstance(p, torch.Tensor)
        assert p.shape[-1]==3 or p.shape[-1]==4, "Invalid Tensor Dimension"
        X = X.tensor() if hasattr(X, 'ltype') else X
        input, out_shape = broadcast_inputs(X, p)
        if p.shape[-1]==3:
            out = SE3_Act.apply(*input)
        else:
            out = SE3_Act4.apply(*input)
        dim = -1 if out.nelement() != 0 else X.shape[-1]
        return out.view(out_shape + (dim,))

    def Mul(self, X, Y):
        # Transform on transform
        X = X.tensor() if hasattr(X, 'ltype') else X
        if not self.on_manifold and isinstance(Y, LieTensor) and not Y.ltype.on_manifold:
            Y = Y.tensor() if hasattr(Y, 'ltype') else Y
            input, out_shape = broadcast_inputs(X, Y)
            out = SE3_Mul.apply(*input)
            dim = -1 if out.nelement() != 0 else X.shape[-1]
            out = out.view(out_shape + (dim,))
            return LieTensor(out, ltype=SE3_type)
        # Transform on points
        if not self.on_manifold and isinstance(Y, torch.Tensor):
            return self.Act(X, Y)
        # (scalar or tensor) * manifold
        if self.on_manifold:
            return LieTensor(torch.mul(X, Y), ltype=SE3_type)
        raise NotImplementedError('Invalid __mul__ operation')

    def Inv(self, X):
        X = X.tensor() if hasattr(X, 'ltype') else X
        out = SE3_Inv.apply(X)
        return LieTensor(out, ltype=SE3_type)

    def rotation(self, input):
        return LieTensor(input.tensor()[..., 3:7], ltype=SO3_type)

    def translation(self, input):
        return input.tensor()[..., 0:3]

    def Adj(self, X, a):
        X = X.tensor() if hasattr(X, 'ltype') else X
        a = a.tensor() if hasattr(a, 'ltype') else a
        input, out_shape = broadcast_inputs(X, a)
        out = SE3_AdjXa.apply(*input)
        dim = -1 if out.nelement() != 0 else X.shape[-1]
        out = out.view(out_shape + (dim,))
        return LieTensor(out, ltype=se3_type)

    def AdjT(self, X, a):
        X = X.tensor() if hasattr(X, 'ltype') else X
        a = a.tensor() if hasattr(a, 'ltype') else a
        input, out_shape = broadcast_inputs(X, a)
        out = SE3_AdjTXa.apply(*input)
        dim = -1 if out.nelement() != 0 else X.shape[-1]
        out = out.view(out_shape + (dim,))
        return LieTensor(out, ltype=se3_type)

    def Jinvp(self, X, a):
        X = X.tensor() if hasattr(X, 'ltype') else X
        a = a.tensor() if hasattr(a, 'ltype') else a
        (X, a), out_shape = broadcast_inputs(X, a)
        out = (se3_Jl_inv(SE3_Log.apply(X)) @ a.unsqueeze(-1)).squeeze(-1)
        dim = -1 if out.nelement() != 0 else X.shape[-1]
        out = out.view(out_shape + (dim,))
        return LieTensor(out, ltype=se3_type)

    @classmethod
    def identity(cls, *size, **kwargs):
        data = torch.tensor([0., 0., 0., 0., 0., 0., 1.], **kwargs)
        return LieTensor(data.repeat(size+(1,)), ltype=SE3_type)

    def randn(self, *size, sigma=1.0, requires_grad=False, **kwargs):
        data = se3_type.Exp(se3_type.randn(*size, sigma=sigma, **kwargs)).detach()
        return LieTensor(data, ltype=SE3_type).requires_grad_(requires_grad)

    @classmethod
    def add_(cls, input, other):
        return input.copy_(LieTensor(other[..., :6], ltype=se3_type).Exp() * input)


class se3Type(LieType):
    def __init__(self):
        super().__init__(6, 7, 6)

    def Exp(self, x):
        x = x.tensor() if hasattr(x, 'ltype') else x
        X = se3_Exp.apply(x)
        return LieTensor(X, ltype=SE3_type)

    def Mul(self, X, Y):
        X = X.tensor() if hasattr(X, 'ltype') else X
        # (scalar or tensor) * manifold
        if self.on_manifold:
            return LieTensor(torch.mul(X, Y), ltype=se3_type)
        raise NotImplementedError('Invalid __mul__ operation')

    def rotation(self, input):
        return input.Exp().rotation()

    def translation(self, input):
        return input.Exp().translation()

    @classmethod
    def identity(cls, *size, **kwargs):
        return SE3_type.Log(SE3_type.identity(*size, **kwargs))

    def randn(self, *size, sigma=1.0, requires_grad=False, **kwargs):
        #  convert different types of inputs to SE3 sigma
        if not isinstance(sigma, collections.abc.Iterable):
            sigma = _quadruple(sigma)
        elif len(sigma)==2:
            rotation_sigma = _single(sigma[-1])
            translation_sigma = _triple(sigma[0])
            sigma = translation_sigma + rotation_sigma
        else:
            assert len(sigma)==4, 'Only accepts a tuple of sigma in size 1, 2, or 4.'
        size = self.to_tuple(size)
        rotation = so3_type.randn(*size, sigma=sigma[-1], **kwargs).detach().tensor()
        sigma = torch.tensor([sigma[0], sigma[1], sigma[2]], **kwargs)
        translation = sigma * torch.randn(*(size + torch.Size([3])), **kwargs)
        data = torch.cat([translation, rotation], dim=-1)
        return LieTensor(data, ltype=se3_type).requires_grad_(requires_grad)


class Sim3Type(LieType):
    def __init__(self):
        super().__init__(8, 8, 7)

    def Log(self, X):
        X = X.tensor() if hasattr(X, 'ltype') else X
        x = Sim3_Log.apply(X)
        return LieTensor(x, ltype=sim3_type)

    def Act(self, X, p):
        assert not self.on_manifold and isinstance(p, torch.Tensor)
        assert p.shape[-1]==3 or p.shape[-1]==4, "Invalid Tensor Dimension"
        X = X.tensor() if hasattr(X, 'ltype') else X
        input, out_shape = broadcast_inputs(X, p)
        if p.shape[-1]==3:
            out = Sim3_Act.apply(*input)
        else:
            out = Sim3_Act4.apply(*input)
        dim = -1 if out.nelement() != 0 else X.shape[-1]
        return out.view(out_shape + (dim,))

    def Mul(self, X, Y):
        # Transform on transform
        X = X.tensor() if hasattr(X, 'ltype') else X
        if not self.on_manifold and isinstance(Y, LieTensor) and not Y.ltype.on_manifold:
            Y = Y.tensor() if hasattr(Y, 'ltype') else Y
            input, out_shape = broadcast_inputs(X, Y)
            out = Sim3_Mul.apply(*input)
            dim = -1 if out.nelement() != 0 else X.shape[-1]
            out = out.view(out_shape + (dim,))
            return LieTensor(out, ltype=Sim3_type)
        # Transform on points
        if not self.on_manifold and isinstance(Y, torch.Tensor):
            return self.Act(X, Y)
        # (scalar or tensor) * manifold
        if self.on_manifold:
            return LieTensor(torch.mul(X, Y), ltype=Sim3_type)
        raise NotImplementedError('Invalid __mul__ operation')

    def Inv(self, X):
        X = X.tensor() if hasattr(X, 'ltype') else X
        out = Sim3_Inv.apply(X)
        return LieTensor(out, ltype=Sim3_type)

    def Adj(self, X, a):
        X = X.tensor() if hasattr(X, 'ltype') else X
        a = a.tensor() if hasattr(a, 'ltype') else a
        input, out_shape = broadcast_inputs(X, a)
        out = Sim3_AdjXa.apply(*input)
        dim = -1 if out.nelement() != 0 else X.shape[-1]
        out = out.view(out_shape + (dim,))
        return LieTensor(out, ltype=sim3_type)

    def AdjT(self, X, a):
        X = X.tensor() if hasattr(X, 'ltype') else X
        a = a.tensor() if hasattr(a, 'ltype') else a
        input, out_shape = broadcast_inputs(X, a)
        out = Sim3_AdjTXa.apply(*input)
        dim = -1 if out.nelement() != 0 else X.shape[-1]
        out = out.view(out_shape + (dim,))
        return LieTensor(out, ltype=sim3_type)

    def Jinvp(self, X, a):
        X = X.tensor() if hasattr(X, 'ltype') else X
        a = a.tensor() if hasattr(a, 'ltype') else a
        (X, a), out_shape = broadcast_inputs(X, a)
        out = (sim3_Jl_inv(Sim3_Log.apply(X)) @ a.unsqueeze(-1)).squeeze(-1)
        dim = -1 if out.nelement() != 0 else X.shape[-1]
        out = out.view(out_shape + (dim,))
        return LieTensor(out, ltype=sim3_type)

    def rotation(self, input):
        return LieTensor(input.tensor()[..., 3:7], ltype=SO3_type)

    def translation(self, input):
        return input.tensor()[..., 0:3]

    def scale(self, input):
        return input.tensor()[..., 7:8]

    @classmethod
    def identity(cls, *size, **kwargs):
        data = torch.tensor([0., 0., 0., 0., 0., 0., 1., 1.], **kwargs)
        return LieTensor(data.repeat(size+(1,)), ltype=Sim3_type)

    def randn(self, *size, sigma=1.0, requires_grad=False, **kwargs):
        data = sim3_type.Exp(sim3_type.randn(*size, sigma=sigma, **kwargs)).detach()
        return LieTensor(data, ltype=Sim3_type).requires_grad_(requires_grad)

    @classmethod
    def add_(cls, input, other):
        return input.copy_(LieTensor(other[..., :7], ltype=sim3_type).Exp() * input)


class sim3Type(LieType):
    def __init__(self):
        super().__init__(7, 8, 7)

    def Exp(self, x):
        x = x.tensor() if hasattr(x, 'ltype') else x
        X = sim3_Exp.apply(x)
        return LieTensor(X, ltype=Sim3_type)

    def Mul(self, X, Y):
        X = X.tensor() if hasattr(X, 'ltype') else X
        # (scalar or tensor) * manifold
        if self.on_manifold:
            return LieTensor(torch.mul(X, Y), ltype=sim3_type)
        raise NotImplementedError('Invalid __mul__ operation')

    def rotation(self, input):
        return input.Exp().rotation()

    def translation(self, input):
        return input.Exp().translation()

    def scale(self, input):
        return input.Exp().scale()

    @classmethod
    def identity(cls, *size, **kwargs):
        return Sim3_type.Log(Sim3_type.identity(*size, **kwargs))

    def randn(self, *size, sigma=1.0, requires_grad=False, **kwargs):
        if not isinstance(sigma, collections.abc.Iterable):
            sigma = _ntuple(5, "_penta")(sigma)
        elif len(sigma)==3:
            rotation_sigma = _single(sigma[-2])
            scale_sigma = _single(sigma[-1])
            translation_sigma = _triple(sigma[0])
            sigma = translation_sigma+rotation_sigma+scale_sigma
        else:
            assert len(sigma)==5, 'Only accepts a tuple of sigma in size 1, 3, or 5.'
        size = self.to_tuple(size)
        rotation = so3_type.randn(*size, sigma=sigma[-2], **kwargs).detach().tensor()
        scale = sigma[-1] * torch.randn(*(size + torch.Size([1])), **kwargs)
        sigma = torch.tensor([sigma[0], sigma[1], sigma[2]], **kwargs)
        translation = sigma * torch.randn(*(size + torch.Size([3])), **kwargs)
        data = torch.cat([translation, rotation, scale], dim=-1)
        return LieTensor(data, ltype=sim3_type).requires_grad_(requires_grad)


class RxSO3Type(LieType):
    def __init__(self):
        super().__init__(5, 5, 4)

    def Log(self, X):
        X = X.tensor() if hasattr(X, 'ltype') else X
        x = RxSO3_Log.apply(X)
        return LieTensor(x, ltype=rxso3_type)

    def Act(self, X, p):
        assert not self.on_manifold and isinstance(p, torch.Tensor)
        assert p.shape[-1]==3 or p.shape[-1]==4, "Invalid Tensor Dimension"
        X = X.tensor() if hasattr(X, 'ltype') else X
        input, out_shape = broadcast_inputs(X, p)
        if p.shape[-1]==3:
            out = RxSO3_Act.apply(*input)
        else:
            out = RxSO3_Act4.apply(*input)
        dim = -1 if out.nelement() != 0 else X.shape[-1]
        return out.view(out_shape + (dim,))

    def Mul(self, X, Y):
        # Transform on transform
        X = X.tensor() if hasattr(X, 'ltype') else X
        if not self.on_manifold and isinstance(Y, LieTensor) and not Y.ltype.on_manifold:
            Y = Y.tensor() if hasattr(Y, 'ltype') else Y
            input, out_shape = broadcast_inputs(X, Y)
            out = RxSO3_Mul.apply(*input)
            dim = -1 if out.nelement() != 0 else X.shape[-1]
            out = out.view(out_shape + (dim,))
            return LieTensor(out, ltype=RxSO3_type)
        # Transform on points
        if not self.on_manifold and isinstance(Y, torch.Tensor):
            return self.Act(X, Y)
        # (scalar or tensor) * manifold
        if self.on_manifold:
            return LieTensor(torch.mul(X, Y), ltype=RxSO3_type)
        raise NotImplementedError('Invalid __mul__ operation')

    def Inv(self, X):
        X = X.tensor() if hasattr(X, 'ltype') else X
        out = RxSO3_Inv.apply(X)
        return LieTensor(out, ltype=RxSO3_type)

    def Adj(self, X, a):
        X = X.tensor() if hasattr(X, 'ltype') else X
        a = a.tensor() if hasattr(a, 'ltype') else a
        input, out_shape = broadcast_inputs(X, a)
        out = RxSO3_AdjXa.apply(*input)
        dim = -1 if out.nelement() != 0 else X.shape[-1]
        out = out.view(out_shape + (dim,))
        return LieTensor(out, ltype=rxso3_type)

    def AdjT(self, X, a):
        X = X.tensor() if hasattr(X, 'ltype') else X
        a = a.tensor() if hasattr(a, 'ltype') else a
        input, out_shape = broadcast_inputs(X, a)
        out = RxSO3_AdjTXa.apply(*input)
        dim = -1 if out.nelement() != 0 else X.shape[-1]
        out = out.view(out_shape + (dim,))
        return LieTensor(out, ltype=rxso3_type)

    def Jinvp(self, X, a):
        X = X.tensor() if hasattr(X, 'ltype') else X
        a = a.tensor() if hasattr(a, 'ltype') else a
        (X, a), out_shape = broadcast_inputs(X, a)
        out = (rxso3_Jl_inv(RxSO3_Log.apply(X)) @ a.unsqueeze(-1)).squeeze(-1)
        dim = -1 if out.nelement() != 0 else X.shape[-1]
        out = out.view(out_shape + (dim,))
        return LieTensor(out, ltype=rxso3_type)

    def rotation(self, input):
        return LieTensor(input.tensor()[..., 0:4], ltype=SO3_type)

    def scale(self, input):
        return input.tensor()[..., 4:5]

    @classmethod
    def identity(cls, *size, **kwargs):
        data = torch.tensor([0., 0., 0., 1., 1.], **kwargs)
        return LieTensor(data.repeat(size+(1,)), ltype=RxSO3_type)

    def randn(self, *size, sigma=1.0, requires_grad=False, **kwargs):
        data = rxso3_type.Exp(rxso3_type.randn(*size, sigma=sigma, **kwargs)).detach()
        return LieTensor(data, ltype=RxSO3_type).requires_grad_(requires_grad)

    @classmethod
    def add_(cls, input, other):
        return input.copy_(LieTensor(other[..., :4], ltype=rxso3_type).Exp() * input)


class rxso3Type(LieType):
    def __init__(self):
        super().__init__(4, 5, 4)

    def Exp(self, x):
        x = x.tensor() if hasattr(x, 'ltype') else x
        X = rxso3_Exp.apply(x)
        return LieTensor(X, ltype=RxSO3_type)

    def Mul(self, X, Y):
        X = X.tensor() if hasattr(X, 'ltype') else X
        # (scalar or tensor) * manifold
        if self.on_manifold:
            return LieTensor(torch.mul(X, Y), ltype=rxso3_type)
        raise NotImplementedError('Invalid __mul__ operation')

    def rotation(self, input):
        return input.Exp().rotation()

    def scale(self, input):
        return input.Exp().scale()

    @classmethod
    def identity(cls, *size, **kwargs):
        return RxSO3_type.Log(RxSO3_type.identity(*size, **kwargs))

    def randn(self, *size, sigma=1.0, requires_grad=False, **kwargs):
        if not isinstance(sigma, collections.abc.Iterable):
            sigma = _pair(sigma)
        else:
            assert len(sigma)==2, 'Only accepts a tuple of sigma in size 1 or 2.'
        size = self.to_tuple(size)
        rotation = so3_type.randn(*size, sigma=sigma[0], **kwargs).tensor()
        scale = sigma[1] * torch.randn(*(size + torch.Size([1])), **kwargs)
        data = torch.cat([rotation, scale], dim=-1)
        return LieTensor(data, ltype=rxso3_type).requires_grad_(requires_grad)


SO3_type, so3_type = SO3Type(), so3Type()
SE3_type, se3_type = SE3Type(), se3Type()
Sim3_type, sim3_type = Sim3Type(), sim3Type()
RxSO3_type, rxso3_type = RxSO3Type(), rxso3Type()


class LieTensor(torch.Tensor):
    r""" A sub-class of :obj:`torch.Tensor` to represent Lie Algebra and Lie Group.

    Args:
        data (:obj:`Tensor`, or :obj:`list`, or ':obj:`int`...'): A
            :obj:`Tensor` object, or constructing a :obj:`Tensor`
            object from :obj:`list`, which defines tensor data, or from
            ':obj:`int`...', which defines tensor shape.

            The shape of :obj:`Tensor` object should be compatible
            with Lie Type :obj:`ltype`, otherwise error will be raised.

        ltype (:obj:`ltype`): Lie Type, either **Lie Group** or **Lie Algebra** is listed below:

    Returns:
        LieTensor corresponding to Lie Type :obj:`ltype`.

    .. list-table:: List of :obj:`ltype` for **Lie Group**
        :widths: 25 25 30 30
        :header-rows: 1

        * - Representation
          - :obj:`ltype`
          - :obj:`shape`
          - Alias Class
        * - Rotation
          - :obj:`SO3_type`
          - :obj:`(*, 4)`
          - :meth:`SO3`
        * - Translation + Rotation
          - :obj:`SE3_type`
          - :obj:`(*, 7)`
          - :meth:`SE3`
        * - Translation + Rotation + Scale
          - :obj:`Sim3_type`
          - :obj:`(*, 8)`
          - :meth:`Sim3`
        * - Rotation + Scale
          - :obj:`RxSO3_type`
          - :obj:`(*, 5)`
          - :meth:`RxSO3`

    .. list-table:: List of :obj:`ltype` for **Lie Algebra**
        :widths: 25 25 30 30
        :header-rows: 1

        * - Representation
          - :obj:`ltype`
          - :obj:`shape`
          - Alias Class
        * - Rotation
          - :obj:`so3_type`
          - :obj:`(*, 3)`
          - :meth:`so3`
        * - Translation + Rotation
          - :obj:`se3_type`
          - :obj:`(*, 6)`
          - :meth:`se3`
        * - Translation + Rotation + Scale
          - :obj:`sim3_type`
          - :obj:`(*, 7)`
          - :meth:`sim3`
        * - Rotation + Scale
          - :obj:`rxso3_type`
          - :obj:`(*, 4)`
          - :meth:`rxso3`

    Note:
        In most of the cases, Lie Group should be used. Lie Algebra is used only
        when it needs to be optimized by back-propagation via gradients: in this
        case, LieTensor is taken as :meth:`pypose.Parameter` in a module, which follows
        PyTorch traditions.


    Note:
        Two attributes :obj:`shape` and :obj:`lshape` are available for LieTensor.
        The only differece is the :obj:`lshape` hides the last dimension of :obj:`shape`,
        since :obj:`lshape` takes the data in the last dimension as a single :obj:`ltype` item.

        See LieTensor method :meth:`lview` for more details.

    Examples:
        >>> import torch
        >>> import pypose as pp
        >>> data = torch.randn(3, 3, requires_grad=True, device='cuda:0')
        >>> pp.LieTensor(data, ltype=pp.so3_type)
        so3Type LieTensor:
        tensor([[ 0.9520,  0.4517,  0.5834],
                [-0.8106,  0.8197,  0.7077],
                [-0.5743,  0.8182, -1.2104]], device='cuda:0', grad_fn=<AliasBackward0>)

        Alias class for specific LieTensor is recommended:

        >>> pp.so3(data)
        so3Type LieTensor:
        tensor([[ 0.9520,  0.4517,  0.5834],
                [-0.8106,  0.8197,  0.7077],
                [-0.5743,  0.8182, -1.2104]], device='cuda:0', grad_fn=<AliasBackward0>)

        See more alias classes at `Table 1 for Lie Group <#id1>`_  and `Table 2 for Lie Algebra <#id2>`_.

        Other constructors:

            - From list.

            >>> pp.so3([0, 0, 0])
            so3Type LieTensor:
            tensor([0., 0., 0.])

            - From ints.

            >>> pp.so3(2, 3)
            so3Type LieTensor:
            tensor([[0., 0., 0.],
                    [0., 0., 0.]])

    Note:
        Alias class for LieTensor is recommended.
        For example, the following usage is equivalent:

        - :obj:`pp.LieTensor(tensor, ltype=pp.so3_type)`

        - :obj:`pp.so3(tensor)` (This is preferred).

    Note:
        All attributes from Tensor are available for LieTensor, e.g., :obj:`dtype`,
        :obj:`device`, and :obj:`requires_grad`. See more details at
        `tensor attributes <https://pytorch.org/docs/stable/tensor_attributes.html>`_.

        Example:

            >>> data = torch.randn(1, 3, dtype=torch.float64, device="cuda", requires_grad=True)
            >>> pp.so3(data) # All Tensor attributes are available for LieTensor
            so3Type LieTensor:
            tensor([[-1.5948,  0.3113, -0.9807]], device='cuda:0', dtype=torch.float64,
                grad_fn=<AliasBackward0>)
    """
    def __init__(self, *data, ltype:LieType):
        assert self.shape[-1:] == ltype.dimension, 'The last dimension of a LieTensor has to be ' \
            'corresponding to their LieType. More details go to {}. If this error happens in an ' \
            'optimization process, where LieType is not a necessary structure, we suggest to '    \
            'call .tensor() to convert a LieTensor to Tensor before passing it to an optimizer. ' \
            'If this still happens, create an issue on GitHub please.'.format(
            'https://pypose.org/docs/main/generated/pypose.LieTensor')
        self.ltype = ltype

    @staticmethod
    def __new__(cls, *data, ltype):
        tensor = data[0] if isinstance(data[0], torch.Tensor) else torch.Tensor(*data)
        return torch.Tensor.as_subclass(tensor, LieTensor)

    def __repr__(self):
        if hasattr(self, 'ltype'):
            return self.ltype.__class__.__name__ + \
                   ' %s:\n'%(self.__class__.__name__) + super().__repr__()
        else:
            return super().__repr__()

    def new_empty(self, shape):
        return torch.Tensor.as_subclass(torch.empty(shape), LieTensor)

    @classmethod
    def __torch_function__(cls, func, types, args=(), kwargs={}):
        ltypes = (torch.Tensor if t is LieTensor or Parameter else t for t in types)
        data = torch.Tensor.__torch_function__(func, ltypes, args, kwargs)
        if data is not None and func.__name__ in HANDLED_FUNCTIONS:
            args, spec = tree_flatten(args)
            ltype = [arg.ltype for arg in args if isinstance(arg, LieTensor)][0]
            def warp(t):
                if isinstance(t, torch.Tensor) and not isinstance(t, cls):
                    lt = torch.Tensor.as_subclass(t, LieTensor)
                    lt.ltype = ltype
                    if lt.shape[-1:] != lt.ltype.dimension:
                        link = 'https://pypose.org/docs/main/generated/pypose.LieTensor'
                        warnings.warn('Tensor Shape Invalid by calling {}, ' \
                            'go to {}'.format(func, link))
                    return lt
                return t
            return tree_map(warp, data)
        return data

    @property
    def lshape(self) -> torch.Size:
        r'''
        LieTensor Shape (shape of torch.Tensor by ignoring the last dimension)

        Returns:
            torch.Size

        Note:
            - The only difference from :obj:`shape` is the last dimension is hidden,
              since :obj:`lshape` takes the last dimension as a single :obj:`ltype` item.

            - The last dimension can also be accessed via :obj:`LieTensor.ltype.dimension`.

        Examples:
            >>> x = pp.randn_SE3(2)
            >>> x.lshape
            torch.Size([2])
            >>> x.shape
            torch.Size([2, 7])
            >>> x.ltype.dimension
            torch.Size([7])
        '''
        return self.shape[:-1]

    def lview(self, *shape):
        r'''
        Returns a new LieTensor with the same data as the self tensor but of a different
        :obj:`lshape`.

        Args:
            shape (torch.Size or int...): the desired size

        Returns:
            A new lieGroup tensor sharing with the same data as the self tensor but of a
            different shape.

        Note:
            The only difference from :meth:`view` is the last dimension is hidden.

            See `Tensor.view <https://tinyurl.com/mrds8nmd>`_
            for its usage.

        Examples:
            >>> x = pp.randn_so3(2,2)
            >>> x.shape
            torch.Size([2, 2, 3])
            >>> x.lview(-1).lshape
            torch.Size([4])
        '''
        return self.view(*shape+self.ltype.dimension)

    def Exp(self):
        r'''
        See :meth:`pypose.Exp`
        '''
        return self.ltype.Exp(self)

    def Log(self):
        r'''
        See :meth:`pypose.Log`
        '''
        return self.ltype.Log(self)

    def Inv(self):
        r'''
        See :meth:`pypose.Inv`
        '''
        return self.ltype.Inv(self)

    def Act(self, p):
        r'''
        See :meth:`pypose.Act`
        '''
        return self.ltype.Act(self, p)

    def add(self, other, alpha=1):
        r'''
        See :meth:`pypose.add`
        '''
        return self.clone().add_(other = alpha * other)

    def add_(self, other, alpha=1):
        r'''
        See :meth:`pypose.add_`
        '''
        return self.ltype.add_(self, other = alpha * other)

    def __add__(self, other):
        return self.add(other=other)

    def __mul__(self, other):
        r'''
        See :meth:`pypose.mul`
        '''
        return self.ltype.Mul(self, other)

    def __matmul__(self, other):
        r'''
        See :meth:`pypose.matmul`
        '''
        if isinstance(other, LieTensor):
            return self.ltype.Mul(self, other)
        else: # Same with: self.ltype.matrix(self) @ other
            return self.Act(other)

    def Retr(self, a):
        r'''
        See :meth:`pypose.Retr`
        '''
        return self.ltype.Retr(self, a)

    def Adj(self, a):
        r'''
        See :meth:`pypose.Adj`
        '''
        return self.ltype.Adj(self, a)

    def AdjT(self, a):
        r'''
        See :meth:`pypose.AdjT`
        '''
        return self.ltype.AdjT(self, a)

    def Jinvp(self, p):
        r'''
        See :meth:`pypose.Jinvp`
        '''
        return self.ltype.Jinvp(self, p)

    def Jr(self):
        r'''
        See :meth:`pypose.Jr`
        '''
        return self.ltype.Jr(self)

    def tensor(self) -> torch.Tensor:
        r'''
        See :meth:`pypose.tensor`
        '''
        return torch.Tensor.as_subclass(self, torch.Tensor)

    def matrix(self) -> torch.Tensor:
        r'''
        See :meth:`pypose.matrix`
        '''
        return self.ltype.matrix(self)

    def translation(self) -> torch.Tensor:
        r'''
        See :meth:`pypose.translation`
        '''
        return self.ltype.translation(self)

    def rotation(self):
        r'''
        See :meth:`pypose.rotation`
        '''
        return self.ltype.rotation(self)

    def scale(self) -> torch.Tensor:
        r'''
        See :meth:`pypose.scale`
        '''
        return self.ltype.scale(self)

    def identity_(self):
        r'''
        Inplace set the LieTensor to identity.

        Return:
            LieTensor: the :obj:`self` LieTensor

        Note:
            The translation part, if there is, is set to zeros, while the
            rotation part is set to identity quaternion.

        Example:
            >>> x = pp.randn_SO3(2)
            >>> x
            SO3Type LieTensor:
            tensor([[-0.0724,  0.1970,  0.0022,  0.9777],
                    [ 0.3492,  0.4998, -0.5310,  0.5885]])
            >>> x.identity_()
            SO3Type LieTensor:
            tensor([[0., 0., 0., 1.],
                    [0., 0., 0., 1.]])
        '''
        return self.ltype.identity_(self)

    def cumops(self, dim, ops):
        r"""
        See :func:`pypose.cumops`
        """
        return self.ltype.cumops(self, other, dim, ops)

    def cummul(self, dim):
        r"""
        See :func:`pypose.cummul`
        """
        return self.ltype.cummul(self, dim)

    def cumprod(self, dim, left = True):
        r"""
        See :func:`pypose.cumprod`
        """
        return self.ltype.cumprod(self, dim, left)

    def cumops_(self, dim, ops):
        r"""
        Inplace version of :func:`pypose.cumops`
        """
        return self.ltype.cumops_(self, other, dim, ops)

    def cummul_(self, dim):
        r"""
        Inplace version of :func:`pypose.cummul`
        """
        return self.ltype.cummul_(self, dim)

    def cumprod_(self, dim):
        r"""
        Inplace version of :func:`pypose.cumprod`
        """
        return self.ltype.cumprod_(self, dim)


class Parameter(LieTensor, nn.Parameter):
    r'''
    A kind of LieTensor that is to be considered a module parameter.

    Parameters are of :meth:`LieTensor` and :meth:`torch.nn.Parameter`,
    that have a very special property when used with Modules: when
    they are assigned as Module attributes they are automatically
    added to the list of its parameters, and will appear, e.g., in
    :meth:`parameters()` iterator.

    Args:
        data (LieTensor): parameter LieTensor.
        requires_grad (bool, optional): if the parameter requires
            gradient. Default: ``True``

    Examples:
        >>> import torch, pypose as pp
        >>> x = pp.Parameter(pp.randn_SO3(2))
        >>> x.Log().sum().backward()
        >>> x.grad
        tensor([[0.8590, 1.4069, 0.6261, 0.0000],
                [1.2869, 1.0748, 0.5385, 0.0000]])
    '''
    def __init__(self, data, **kwargs):
        self.ltype = data.ltype

    def __new__(cls, data=None, requires_grad=True):
        if data is None:
            data = torch.tensor([])
        return LieTensor._make_subclass(cls, data, requires_grad)

    def __deepcopy__(self, memo):
        if id(self) in memo:
            return memo[id(self)]
        else:
            result = type(self)(self.clone(memory_format=torch.preserve_format))
            memo[id(self)] = result
            return result<|MERGE_RESOLUTION|>--- conflicted
+++ resolved
@@ -302,11 +302,7 @@
         return SO3_type.Log(SO3_type.identity(*size, **kwargs))
 
     def randn(self, *size, sigma=1.0, requires_grad=False, **kwargs):
-<<<<<<< HEAD
-        assert isinstance(sigma, float), 'Only accepts sigma as a single number'
-=======
-        assert isinstance(sigma, float) or isinstance(sigma, int), 'so3 and SO3 type only accepts single float sigma input'
->>>>>>> 6139520d
+        assert isinstance(sigma, numbers.Number), 'Only accepts sigma as a single number'
         size = self.to_tuple(size)
         data = torch.randn(*(size + torch.Size([3])), **kwargs)
         dist = data.norm(dim=-1, keepdim=True)
