from __future__ import annotations

from abc import ABC
from numbers import Number
from torch import nn, Tensor
from .basics import vec2skew
import torch, warnings, importlib
from contextlib import contextmanager
from .operation import broadcast_inputs
from collections.abc import Iterable, Sequence
from torch.utils._pytree import tree_map, tree_flatten
from .operation import SO3_Log, SE3_Log, RxSO3_Log, Sim3_Log, SO2_Log, SE2_Log
from .operation import so3_Exp, se3_Exp, rxso3_Exp, sim3_Exp, so2_Exp, se2_Exp
from .operation import SO3_Act, SE3_Act, RxSO3_Act, Sim3_Act, SO2_Act, SE2_Act
from .operation import SO3_Mul, SE3_Mul, RxSO3_Mul, Sim3_Mul
from .operation import SO3_Inv, SE3_Inv, RxSO3_Inv, Sim3_Inv
from .operation import SO3_Act4, SE3_Act4, RxSO3_Act4, Sim3_Act4, SO2_Act3, SE2_Act3
from .operation import SO3_AdjXa, SE3_AdjXa, RxSO3_AdjXa, Sim3_AdjXa
from .operation import SO3_AdjTXa, SE3_AdjTXa, RxSO3_AdjTXa, Sim3_AdjTXa
from .operation import so3_Jl_inv, se3_Jl_inv, rxso3_Jl_inv, sim3_Jl_inv
from ..basics import pm, cumops_, cummul_, cumprod_, cumops, cummul, cumprod
from torch.nn.modules.utils import _single, _pair, _triple, _quadruple, _ntuple


HANDLED_FUNCTIONS = [
    "__getitem__",
    "__setitem__",
    "cpu",
    "cuda",
    "float",
    "double",
    "to",
    "detach",
    "view",
    "view_as",
    "squeeze",
    "unsqueeze",
    "cat",
    "stack",
    "split",
    "hsplit",
    "dsplit",
    "vsplit",
    "tensor_split",
    "chunk",
    "concat",
    "column_stack",
    "dstack",
    "vstack",
    "hstack",
    "index_select",
    "masked_select",
    "movedim",
    "moveaxis",
    "narrow",
    "permute",
    "reshape",
    "row_stack",
    "scatter",
    "scatter_add",
    "clone",
    "swapaxes",
    "swapdims",
    "take",
    "take_along_dim",
    "tile",
    "copy",
    "transpose",
    "unbind",
    "gather",
    "repeat",
    "expand",
    "expand_as",
    "index_select",
    "masked_select",
    "index_copy",
    "index_copy_",
    "select",
    "select_scatter",
    "index_put",
    "index_put_",
    "copy_",
]


<<<<<<< HEAD
class LieType:
    """LieTensor Type Base Class"""

=======
class LieType(ABC):
    '''LieTensor Type Base Class'''
>>>>>>> 19b79e8d
    def __init__(self, dimension, embedding, manifold):
        self._dimension = torch.Size([dimension])  # Data dimension
        self._embedding = torch.Size([embedding])  # Embedding dimension
        self._manifold = torch.Size([manifold])  # Manifold dimension

    @property
    def dimension(self) -> torch.Size:
        return self._dimension

    @property
    def embedding(self) -> torch.Size:
        return self._embedding

    @property
    def manifold(self) -> torch.Size:
        return self._manifold

    @property
    def on_manifold(self) -> bool:
        return self.dimension == self.manifold

    def add_(self, input: LieTensor, other: Tensor) -> LieTensor:
        if self.on_manifold:
<<<<<<< HEAD
            other1 = torch.Tensor.as_subclass(input, torch.Tensor)
            other2 = torch.Tensor.as_subclass(other, torch.Tensor)
            return input.copy_(other1 + other2[..., : self.manifold[0]])
=======
            other1 = Tensor.as_subclass(input, Tensor)
            other2 = Tensor.as_subclass(other, Tensor)
            return input.copy_(other1 + other2[..., :self.manifold[0]])
>>>>>>> 19b79e8d
        raise NotImplementedError("Instance has no add_ attribute.")

    def Log(self, X: LieTensor) -> LieTensor:
        if self.on_manifold:
            raise AttributeError("Lie Algebra has no Log attribute")
        raise NotImplementedError("Instance has no Log attribute.")

    def Exp(self, x: LieTensor) -> LieTensor:
        if not self.on_manifold:
            raise AttributeError("Lie Group has no Exp attribute")
        raise NotImplementedError("Instance has no Exp attribute.")

    def Inv(self, X: LieTensor) -> LieTensor:
        if self.on_manifold:
            return LieTensor(-X, ltype=self)
        raise NotImplementedError("Instance has no Inv attribute.")

<<<<<<< HEAD
    def Act(self, X, p):
        """action on a points tensor(*, 3[4]) (homogeneous)"""
=======
    def Act(self, X: LieTensor, p: Tensor) -> Tensor:
        """ action on a points tensor(*, 3[4]) (homogeneous)"""
>>>>>>> 19b79e8d
        if not self.on_manifold:
            raise AttributeError("Lie Group has no Act attribute")
        raise NotImplementedError("Instance has no Act attribute.")

    def Mul(self, X: LieTensor, Y: Number | Tensor | LieTensor) -> Tensor | LieTensor:
        if not self.on_manifold:
            raise AttributeError("Lie Group has no Mul attribute")
        raise NotImplementedError("Instance has no Mul attribute.")

    def Retr(self, X: LieTensor, a: LieTensor) -> LieTensor:
        if self.on_manifold:
            raise AttributeError("Has no Retr attribute")
        return a.Exp() * X

<<<<<<< HEAD
    def Adj(self, X, a):
        """X * Exp(a) = Exp(Adj) * X"""
=======
    def Adj(self, X: LieTensor, a: LieTensor) -> LieTensor:
        ''' X * Exp(a) = Exp(Adj) * X '''
>>>>>>> 19b79e8d
        if not self.on_manifold:
            raise AttributeError("Lie Group has no Adj attribute")
        raise NotImplementedError("Instance has no Adj attribute.")

<<<<<<< HEAD
    def AdjT(self, X, a):
        """Exp(a) * X = X * Exp(AdjT)"""
=======
    def AdjT(self, X: LieTensor, a: LieTensor) -> LieTensor:
        ''' Exp(a) * X = X * Exp(AdjT) '''
>>>>>>> 19b79e8d
        if not self.on_manifold:
            raise AttributeError("Lie Group has no AdjT attribute")
        raise NotImplementedError("Instance has no AdjT attribute.")

    def Jinvp(self, X: LieTensor, p: LieTensor) -> LieTensor:
        if not self.on_manifold:
            raise AttributeError("Lie Group has no Jinvp attribute")
        raise NotImplementedError("Instance has no Jinvp attribute.")

<<<<<<< HEAD
    def matrix(self, input):
        """To 4x4 matrix"""
=======
    def Jr(self, X: LieTensor) -> Tensor:
        raise NotImplementedError("Instance has no Jr attribute")

    def matrix(self, input: LieTensor) -> Tensor:
        """ To 4x4 matrix """
>>>>>>> 19b79e8d
        X = input.Exp() if self.on_manifold else input
        I = torch.eye(4, dtype=X.dtype, device=X.device)
        I = I.view([1] * (X.dim() - 1) + [4, 4])
        return X.unsqueeze(-2).Act(I).transpose(-1, -2)

    def rotation(self, input: LieTensor) -> LieTensor:
        raise NotImplementedError("Rotation is not implemented for the instance.")

    def translation(self, input: LieTensor) -> Tensor:
        warnings.warn("Instance has no translation. Zero vector(s) is returned.")
        return torch.zeros(
            input.lshape + (3,),
            dtype=input.dtype,
            device=input.device,
            requires_grad=input.requires_grad,
        )

    def scale(self, input: LieTensor) -> Tensor:
        warnings.warn("Instance has no scale. Scalar one(s) is returned.")
        return torch.ones(
            input.lshape + (1,),
            dtype=input.dtype,
            device=input.device,
            requires_grad=input.requires_grad,
        )

    @classmethod
    def to_tuple(cls, input):
        out = tuple()
        for i in input:
            if not isinstance(i, Iterable):
                out += (i,)
            else:
                out += tuple(i)
        return out

    @classmethod
    def identity(cls, *args, **kwargs) -> LieTensor:
        raise NotImplementedError("Instance has no identity.")

    @classmethod
    def identity_like(cls, *args, **kwargs):
        return cls.identity(*args, **kwargs)

    @classmethod
    def identity_(cls, X: LieTensor) -> LieTensor:
        raise NotImplementedError("Instance has no identity_ method")

    def randn_like(self, *args, sigma=1.0, **kwargs):
        return self.randn(*args, sigma=sigma, **kwargs)

    def randn(self, *args, **kwargs) -> LieTensor:
        raise NotImplementedError("Instance has no randn method")

    @classmethod
    def cumops(cls, X: LieTensor, dim: int, ops):
        return cumops(X, dim, ops)

    @classmethod
<<<<<<< HEAD
    def cummul(self, X, dim, left=True):
        return cummul(X, dim, left)

    @classmethod
    def cumprod(self, X, dim, left=True):
=======
    def cummul(cls, X: LieTensor, dim: int, left = True) -> LieTensor:
        return cummul(X, dim, left)

    @classmethod
    def cumprod(cls, X: LieTensor, dim: int, left = True) -> LieTensor:
>>>>>>> 19b79e8d
        return cumprod(X, dim, left)

    @classmethod
    def cumops_(cls, X: LieTensor, dim: int, ops):
        return cumops_(X, dim, ops)

    @classmethod
<<<<<<< HEAD
    def cummul_(self, X, dim, left=True):
        return cummul_(X, dim, left)

    @classmethod
    def cumprod_(self, X, dim, left=True):
=======
    def cummul_(cls, X: LieTensor, dim: int, left = True) -> LieTensor:
        return cummul_(X, dim, left)

    @classmethod
    def cumprod_(cls, X: LieTensor, dim: int, left = True) -> LieTensor:
>>>>>>> 19b79e8d
        return cumprod_(X, dim, left)


class SO3Type(LieType):
    def __init__(self):
        super().__init__(4, 4, 3)

    def Log(self, X):
<<<<<<< HEAD
        X = X.tensor() if hasattr(X, "ltype") else X
=======
        X = X.tensor() if isinstance(X, LieTensor) else X
>>>>>>> 19b79e8d
        x = SO3_Log.apply(X)
        return LieTensor(x, ltype=so3_type)

    def Act(self, X, p):
<<<<<<< HEAD
        assert not self.on_manifold and isinstance(p, torch.Tensor)
        assert p.shape[-1] == 3 or p.shape[-1] == 4, "Invalid Tensor Dimension"
        X = X.tensor() if hasattr(X, "ltype") else X
=======
        assert not self.on_manifold and isinstance(p, Tensor)
        assert p.shape[-1]==3 or p.shape[-1]==4, "Invalid Tensor Dimension"
        X = X.tensor() if isinstance(X, LieTensor) else X
>>>>>>> 19b79e8d
        input, out_shape = broadcast_inputs(X, p)
        if p.shape[-1] == 3:
            out = SO3_Act.apply(*input)
        else:
            out = SO3_Act4.apply(*input)
        dim = -1 if out.nelement() != 0 else p.shape[-1]
        return out.view(out_shape + (dim,))

    def Mul(self, X, Y):
        # Transform on transform
<<<<<<< HEAD
        X = X.tensor() if hasattr(X, "ltype") else X
        if (
            not self.on_manifold
            and isinstance(Y, LieTensor)
            and not Y.ltype.on_manifold
        ):
            Y = Y.tensor() if hasattr(Y, "ltype") else Y
            input, out_shape = broadcast_inputs(X, Y)
=======
        X = X.tensor() if isinstance(X, LieTensor) else X
        if not self.on_manifold and isinstance(Y, LieTensor) and not Y.ltype.on_manifold:
            input, out_shape = broadcast_inputs(X, Y.tensor())
>>>>>>> 19b79e8d
            out = SO3_Mul.apply(*input)
            dim = -1 if out.nelement() != 0 else X.shape[-1]
            out = out.view(out_shape + (dim,))
            return LieTensor(out, ltype=SO3_type)
        # Transform on points
        if not self.on_manifold and isinstance(Y, Tensor):
            return self.Act(X, Y)
        # (scalar or tensor) * manifold
        if self.on_manifold:
            return LieTensor(torch.mul(X, Y), ltype=SO3_type)
        raise NotImplementedError("Invalid __mul__ operation")

    def Inv(self, X):
<<<<<<< HEAD
        X = X.tensor() if hasattr(X, "ltype") else X
=======
        X = X.tensor() if isinstance(X, LieTensor) else X
>>>>>>> 19b79e8d
        out = SO3_Inv.apply(X)
        return LieTensor(out, ltype=SO3_type)

    def Adj(self, X, a):
<<<<<<< HEAD
        X = X.tensor() if hasattr(X, "ltype") else X
        a = a.tensor() if hasattr(a, "ltype") else a
=======
        X = X.tensor() if isinstance(X, LieTensor) else X
        a = a.tensor() if isinstance(a, LieTensor) else a
>>>>>>> 19b79e8d
        input, out_shape = broadcast_inputs(X, a)
        out = SO3_AdjXa.apply(*input)
        dim = -1 if out.nelement() != 0 else a.shape[-1]
        out = out.view(out_shape + (dim,))
        return LieTensor(out, ltype=so3_type)

    def AdjT(self, X, a):
<<<<<<< HEAD
        X = X.tensor() if hasattr(X, "ltype") else X
        a = a.tensor() if hasattr(a, "ltype") else a
=======
        X = X.tensor() if isinstance(X, LieTensor) else X
        a = a.tensor() if isinstance(a, LieTensor) else a
>>>>>>> 19b79e8d
        input, out_shape = broadcast_inputs(X, a)
        out = SO3_AdjTXa.apply(*input)
        dim = -1 if out.nelement() != 0 else a.shape[-1]
        out = out.view(out_shape + (dim,))
        return LieTensor(out, ltype=so3_type)

<<<<<<< HEAD
    def Jinvp(self, X, a):
        X = X.tensor() if hasattr(X, "ltype") else X
        a = a.tensor() if hasattr(a, "ltype") else a
        (X, a), out_shape = broadcast_inputs(X, a)
        out = (so3_Jl_inv(SO3_Log.apply(X)) @ a.unsqueeze(-1)).squeeze(-1)
        dim = -1 if out.nelement() != 0 else a.shape[-1]
=======
    def Jinvp(self, X, p):
        X = X.tensor() if isinstance(X, LieTensor) else X
        p = p.tensor() if isinstance(p, LieTensor) else p
        (X, p), out_shape = broadcast_inputs(X, p)
        out = (so3_Jl_inv(SO3_Log.apply(X)) @ p.unsqueeze(-1)).squeeze(-1)
        dim = -1 if out.nelement() != 0 else p.shape[-1]
>>>>>>> 19b79e8d
        out = out.view(out_shape + (dim,))
        return LieTensor(out, ltype=so3_type)

    @classmethod
    def identity(cls, *size, **kwargs):
        data = torch.tensor([0.0, 0.0, 0.0, 1.0], **kwargs)
        return LieTensor(data.repeat(size + (1,)), ltype=SO3_type)

    def randn(self, *size, sigma=1.0, requires_grad=False, **kwargs):
        data = so3_type.Exp(so3_type.randn(*size, sigma=sigma, **kwargs)).detach()
        X = LieTensor(data, ltype=SO3_type)
        X.requires_grad_(requires_grad)
        return X

    @classmethod
    def add_(cls, input, other):
        return input.copy_(LieTensor(other[..., :3], ltype=so3_type).Exp() * input)

    def matrix(self, input):
        """To 3x3 matrix"""
        I = torch.eye(3, dtype=input.dtype, device=input.device)
        I = I.view([1] * (input.dim() - 1) + [3, 3])
        return input.unsqueeze(-2).Act(I).transpose(-1, -2)

    def rotation(self, input):
        return input

    @classmethod
    def identity_(cls, X):
        X.fill_(0)
        X.index_fill_(dim=-1, index=torch.tensor([-1], device=X.device), value=1)
        return X

    def Jr(self, X):
        """
        Right jacobian of SO(3)
        """
        return X.Log().Jr()


class so3Type(LieType):
    def __init__(self):
        super().__init__(3, 4, 3)

    def Exp(self, x):
<<<<<<< HEAD
        x = x.tensor() if hasattr(x, "ltype") else x
=======
        x = x.tensor() if isinstance(x, LieTensor) else x
>>>>>>> 19b79e8d
        X = so3_Exp.apply(x)
        return LieTensor(X, ltype=SO3_type)

    def Mul(self, X, Y):
<<<<<<< HEAD
        X = X.tensor() if hasattr(X, "ltype") else X
=======
        X = X.tensor() if isinstance(X, LieTensor) else X
>>>>>>> 19b79e8d
        # (scalar or tensor) * manifold
        if self.on_manifold:
            return LieTensor(torch.mul(X, Y), ltype=so3_type)
        raise NotImplementedError("Invalid __mul__ operation")

    @classmethod
    def identity(cls, *size, **kwargs):
        return SO3_type.Log(SO3_type.identity(*size, **kwargs))

    def randn(self, *size, sigma=1.0, requires_grad=False, **kwargs):
<<<<<<< HEAD
        assert isinstance(
            sigma, numbers.Number
        ), "Only accepts sigma as a single number"
=======
        assert isinstance(sigma, Number), 'Only accepts sigma as a single number'
>>>>>>> 19b79e8d
        size = self.to_tuple(size)
        data = torch.randn(*(size + torch.Size([3])), **kwargs)
        dist = data.norm(dim=-1, keepdim=True)
        theta = sigma * torch.randn(*(size + torch.Size([1])), **kwargs)
<<<<<<< HEAD
        return LieTensor(data / dist * theta, ltype=so3_type).requires_grad_(
            requires_grad
        )
=======
        x = LieTensor(data / dist * theta, ltype=so3_type)
        x.requires_grad_(requires_grad)
        return x
>>>>>>> 19b79e8d

    def matrix(self, input):
        """To 3x3 matrix"""
        X = input.Exp()
        I = torch.eye(3, dtype=X.dtype, device=X.device)
        I = I.view([1] * (X.dim() - 1) + [3, 3])
        return X.unsqueeze(-2).Act(I).transpose(-1, -2)

    def rotation(self, input):
        return input.Exp().rotation()

    def Jr(self, X):
        """
        Right jacobian of so(3)
        """
<<<<<<< HEAD
        K = vec2skew(x)
        theta = torch.linalg.norm(x, dim=-1, keepdim=True).unsqueeze(-1)
        I = torch.eye(3, device=x.device, dtype=x.dtype).expand(x.lshape + (3, 3))
        Jr = (
            I
            - (1 - theta.cos()) / theta**2 * K
            + (theta - theta.sin()) / theta**3 * K @ K
        )
        return torch.where(theta > torch.finfo(theta.dtype).eps, Jr, I)
=======
        K = vec2skew(X)
        theta = torch.linalg.norm(X, dim=-1, keepdim=True).unsqueeze(-1)
        I = torch.eye(3, device=X.device, dtype=X.dtype).expand(X.lshape+(3, 3))
        Jr = I - (1-theta.cos())/theta**2 * K + (theta - theta.sin())/theta**3 * K@K
        return torch.where(theta>torch.finfo(theta.dtype).eps, Jr, I)
>>>>>>> 19b79e8d


class SE3Type(LieType):
    def __init__(self):
        super().__init__(7, 7, 6)

    def Log(self, X):
<<<<<<< HEAD
        X = X.tensor() if hasattr(X, "ltype") else X
=======
        X = X.tensor() if isinstance(X, LieTensor) else X
>>>>>>> 19b79e8d
        x = SE3_Log.apply(X)
        return LieTensor(x, ltype=se3_type)

    def Act(self, X, p):
<<<<<<< HEAD
        assert not self.on_manifold and isinstance(p, torch.Tensor)
        assert p.shape[-1] == 3 or p.shape[-1] == 4, "Invalid Tensor Dimension"
        X = X.tensor() if hasattr(X, "ltype") else X
=======
        assert not self.on_manifold and isinstance(p, Tensor)
        assert p.shape[-1]==3 or p.shape[-1]==4, "Invalid Tensor Dimension"
        X = X.tensor() if isinstance(X, LieTensor) else X
>>>>>>> 19b79e8d
        input, out_shape = broadcast_inputs(X, p)
        if p.shape[-1] == 3:
            out = SE3_Act.apply(*input)
        else:
            out = SE3_Act4.apply(*input)
        dim = -1 if out.nelement() != 0 else p.shape[-1]
        return out.view(out_shape + (dim,))

    def Mul(self, X, Y):
        # Transform on transform
<<<<<<< HEAD
        X = X.tensor() if hasattr(X, "ltype") else X
        if (
            not self.on_manifold
            and isinstance(Y, LieTensor)
            and not Y.ltype.on_manifold
        ):
            Y = Y.tensor() if hasattr(Y, "ltype") else Y
=======
        X = X.tensor() if isinstance(X, LieTensor) else X
        if not self.on_manifold and isinstance(Y, LieTensor) and not Y.ltype.on_manifold:
            Y = Y.tensor() if hasattr(Y, 'ltype') else Y
>>>>>>> 19b79e8d
            input, out_shape = broadcast_inputs(X, Y)
            out = SE3_Mul.apply(*input)
            dim = -1 if out.nelement() != 0 else X.shape[-1]
            out = out.view(out_shape + (dim,))
            return LieTensor(out, ltype=SE3_type)
        # Transform on points
        if not self.on_manifold and isinstance(Y, Tensor):
            return self.Act(X, Y)
        # (scalar or tensor) * manifold
        if self.on_manifold:
            return LieTensor(torch.mul(X, Y), ltype=SE3_type)
        raise NotImplementedError("Invalid __mul__ operation")

    def Inv(self, X):
<<<<<<< HEAD
        X = X.tensor() if hasattr(X, "ltype") else X
=======
        X = X.tensor() if isinstance(X, LieTensor) else X
>>>>>>> 19b79e8d
        out = SE3_Inv.apply(X)
        return LieTensor(out, ltype=SE3_type)

    def rotation(self, input):
        return LieTensor(input.tensor()[..., 3:7], ltype=SO3_type)

    def translation(self, input):
        return input.tensor()[..., 0:3]

    def Adj(self, X, a):
<<<<<<< HEAD
        X = X.tensor() if hasattr(X, "ltype") else X
        a = a.tensor() if hasattr(a, "ltype") else a
=======
        X = X.tensor() if isinstance(X, LieTensor) else X
        a = a.tensor() if isinstance(a, LieTensor) else a
>>>>>>> 19b79e8d
        input, out_shape = broadcast_inputs(X, a)
        out = SE3_AdjXa.apply(*input)
        dim = -1 if out.nelement() != 0 else a.shape[-1]
        out = out.view(out_shape + (dim,))
        return LieTensor(out, ltype=se3_type)

    def AdjT(self, X, a):
<<<<<<< HEAD
        X = X.tensor() if hasattr(X, "ltype") else X
        a = a.tensor() if hasattr(a, "ltype") else a
=======
        X = X.tensor() if isinstance(X, LieTensor) else X
        a = a.tensor() if isinstance(a, LieTensor) else a
>>>>>>> 19b79e8d
        input, out_shape = broadcast_inputs(X, a)
        out = SE3_AdjTXa.apply(*input)
        dim = -1 if out.nelement() != 0 else a.shape[-1]
        out = out.view(out_shape + (dim,))
        return LieTensor(out, ltype=se3_type)

<<<<<<< HEAD
    def Jinvp(self, X, a):
        X = X.tensor() if hasattr(X, "ltype") else X
        a = a.tensor() if hasattr(a, "ltype") else a
        (X, a), out_shape = broadcast_inputs(X, a)
        out = (se3_Jl_inv(SE3_Log.apply(X)) @ a.unsqueeze(-1)).squeeze(-1)
        dim = -1 if out.nelement() != 0 else a.shape[-1]
=======
    def Jinvp(self, X, p):
        X = X.tensor() if isinstance(X, LieTensor) else X
        p = p.tensor() if isinstance(p, LieTensor) else p
        (X, p), out_shape = broadcast_inputs(X, p)
        out = (se3_Jl_inv(SE3_Log.apply(X)) @ p.unsqueeze(-1)).squeeze(-1)
        dim = -1 if out.nelement() != 0 else p.shape[-1]
>>>>>>> 19b79e8d
        out = out.view(out_shape + (dim,))
        return LieTensor(out, ltype=se3_type)

    @classmethod
    def identity(cls, *size, **kwargs):
        data = torch.tensor([0.0, 0.0, 0.0, 0.0, 0.0, 0.0, 1.0], **kwargs)
        return LieTensor(data.repeat(size + (1,)), ltype=SE3_type)

    def randn(self, *size, sigma=1.0, requires_grad=False, **kwargs):
        data = se3_type.Exp(se3_type.randn(*size, sigma=sigma, **kwargs)).detach()
        X = LieTensor(data, ltype=SE3_type)
        X.requires_grad_(requires_grad)
        return X

    @classmethod
    def add_(cls, input, other):
        return input.copy_(LieTensor(other[..., :6], ltype=se3_type).Exp() * input)


class se3Type(LieType):
    def __init__(self):
        super().__init__(6, 7, 6)

    def Exp(self, x):
<<<<<<< HEAD
        x = x.tensor() if hasattr(x, "ltype") else x
=======
        x = x.tensor() if isinstance(x, LieTensor) else x
>>>>>>> 19b79e8d
        X = se3_Exp.apply(x)
        return LieTensor(X, ltype=SE3_type)

    def Mul(self, X, Y):
<<<<<<< HEAD
        X = X.tensor() if hasattr(X, "ltype") else X
=======
        X = X.tensor() if isinstance(X, LieTensor) else X
>>>>>>> 19b79e8d
        # (scalar or tensor) * manifold
        if self.on_manifold:
            return LieTensor(torch.mul(X, Y), ltype=se3_type)
        raise NotImplementedError("Invalid __mul__ operation")

    def rotation(self, input):
        return input.Exp().rotation()

    def translation(self, input):
        return input.Exp().translation()

    @classmethod
    def identity(cls, *size, **kwargs):
        return SE3_type.Log(SE3_type.identity(*size, **kwargs))

    def randn(self, *size, sigma: float | int | Sequence = 1.0, requires_grad=False, **kwargs):
        #  convert different types of inputs to SE3 sigma
        if not isinstance(sigma, Sequence):
            sigma = _quadruple(sigma)
        elif len(sigma) == 2:
            rotation_sigma = _single(sigma[-1])
            translation_sigma = _triple(sigma[0])
            sigma = translation_sigma + rotation_sigma
        else:
            assert len(sigma) == 4, "Only accepts a tuple of sigma in size 1, 2, or 4."
        size = self.to_tuple(size)
        rotation = so3_type.randn(*size, sigma=sigma[-1], **kwargs).tensor().detach()

        t_sigma = torch.tensor([sigma[0], sigma[1], sigma[2]], **kwargs)
        translation = t_sigma * torch.randn(*(size + torch.Size([3])), **kwargs)
        data = torch.cat([translation, rotation], dim=-1)
        x = LieTensor(data, ltype=se3_type)
        x.requires_grad_(requires_grad)
        return x


class Sim3Type(LieType):
    def __init__(self):
        super().__init__(8, 8, 7)

    def Log(self, X):
<<<<<<< HEAD
        X = X.tensor() if hasattr(X, "ltype") else X
=======
        X = X.tensor() if isinstance(X, LieTensor) else X
>>>>>>> 19b79e8d
        x = Sim3_Log.apply(X)
        return LieTensor(x, ltype=sim3_type)

    def Act(self, X, p):
<<<<<<< HEAD
        assert not self.on_manifold and isinstance(p, torch.Tensor)
        assert p.shape[-1] == 3 or p.shape[-1] == 4, "Invalid Tensor Dimension"
        X = X.tensor() if hasattr(X, "ltype") else X
=======
        assert not self.on_manifold and isinstance(p, Tensor)
        assert p.shape[-1]==3 or p.shape[-1]==4, "Invalid Tensor Dimension"
        X = X.tensor() if isinstance(X, LieTensor) else X
>>>>>>> 19b79e8d
        input, out_shape = broadcast_inputs(X, p)
        if p.shape[-1] == 3:
            out = Sim3_Act.apply(*input)
        else:
            out = Sim3_Act4.apply(*input)
        dim = -1 if out.nelement() != 0 else p.shape[-1]
        return out.view(out_shape + (dim,))

    def Mul(self, X, Y):
        # Transform on transform
<<<<<<< HEAD
        X = X.tensor() if hasattr(X, "ltype") else X
        if (
            not self.on_manifold
            and isinstance(Y, LieTensor)
            and not Y.ltype.on_manifold
        ):
            Y = Y.tensor() if hasattr(Y, "ltype") else Y
=======
        X = X.tensor() if isinstance(X, LieTensor) else X
        if not self.on_manifold and isinstance(Y, LieTensor) and not Y.ltype.on_manifold:
            Y = Y.tensor() if hasattr(Y, 'ltype') else Y
>>>>>>> 19b79e8d
            input, out_shape = broadcast_inputs(X, Y)
            out = Sim3_Mul.apply(*input)
            dim = -1 if out.nelement() != 0 else X.shape[-1]
            out = out.view(out_shape + (dim,))
            return LieTensor(out, ltype=Sim3_type)
        # Transform on points
        if not self.on_manifold and isinstance(Y, Tensor):
            return self.Act(X, Y)
        # (scalar or tensor) * manifold
        if self.on_manifold:
            return LieTensor(torch.mul(X, Y), ltype=Sim3_type)
        raise NotImplementedError("Invalid __mul__ operation")

    def Inv(self, X):
<<<<<<< HEAD
        X = X.tensor() if hasattr(X, "ltype") else X
=======
        X = X.tensor() if isinstance(X, LieTensor) else X
>>>>>>> 19b79e8d
        out = Sim3_Inv.apply(X)
        return LieTensor(out, ltype=Sim3_type)

    def Adj(self, X, a):
<<<<<<< HEAD
        X = X.tensor() if hasattr(X, "ltype") else X
        a = a.tensor() if hasattr(a, "ltype") else a
=======
        X = X.tensor() if isinstance(X, LieTensor) else X
        a = a.tensor() if isinstance(a, LieTensor) else a
>>>>>>> 19b79e8d
        input, out_shape = broadcast_inputs(X, a)
        out = Sim3_AdjXa.apply(*input)
        dim = -1 if out.nelement() != 0 else a.shape[-1]
        out = out.view(out_shape + (dim,))
        return LieTensor(out, ltype=sim3_type)

    def AdjT(self, X, a):
<<<<<<< HEAD
        X = X.tensor() if hasattr(X, "ltype") else X
        a = a.tensor() if hasattr(a, "ltype") else a
=======
        X = X.tensor() if isinstance(X, LieTensor) else X
        a = a.tensor() if isinstance(a, LieTensor) else a
>>>>>>> 19b79e8d
        input, out_shape = broadcast_inputs(X, a)
        out = Sim3_AdjTXa.apply(*input)
        dim = -1 if out.nelement() != 0 else a.shape[-1]
        out = out.view(out_shape + (dim,))
        return LieTensor(out, ltype=sim3_type)

<<<<<<< HEAD
    def Jinvp(self, X, a):
        X = X.tensor() if hasattr(X, "ltype") else X
        a = a.tensor() if hasattr(a, "ltype") else a
        (X, a), out_shape = broadcast_inputs(X, a)
        out = (sim3_Jl_inv(Sim3_Log.apply(X)) @ a.unsqueeze(-1)).squeeze(-1)
        dim = -1 if out.nelement() != 0 else a.shape[-1]
=======
    def Jinvp(self, X, p):
        X = X.tensor() if isinstance(X, LieTensor) else X
        p = p.tensor() if isinstance(p, LieTensor) else p
        (X, p), out_shape = broadcast_inputs(X, p)
        out = (sim3_Jl_inv(Sim3_Log.apply(X)) @ p.unsqueeze(-1)).squeeze(-1)
        dim = -1 if out.nelement() != 0 else p.shape[-1]
>>>>>>> 19b79e8d
        out = out.view(out_shape + (dim,))
        return LieTensor(out, ltype=sim3_type)

    def rotation(self, input):
        return LieTensor(input.tensor()[..., 3:7], ltype=SO3_type)

    def translation(self, input):
        return input.tensor()[..., 0:3]

    def scale(self, input):
        return input.tensor()[..., 7:8]

    @classmethod
    def identity(cls, *size, **kwargs):
        data = torch.tensor([0.0, 0.0, 0.0, 0.0, 0.0, 0.0, 1.0, 1.0], **kwargs)
        return LieTensor(data.repeat(size + (1,)), ltype=Sim3_type)

    def randn(self, *size, sigma=1.0, requires_grad=False, **kwargs):
        data = sim3_type.Exp(sim3_type.randn(*size, sigma=sigma, **kwargs)).detach()
        X = LieTensor(data, ltype=Sim3_type)
        X.requires_grad_(requires_grad)
        return X

    @classmethod
    def add_(cls, input, other):
        return input.copy_(LieTensor(other[..., :7], ltype=sim3_type).Exp() * input)


class sim3Type(LieType):
    def __init__(self):
        super().__init__(7, 8, 7)

    def Exp(self, x):
<<<<<<< HEAD
        x = x.tensor() if hasattr(x, "ltype") else x
=======
        x = x.tensor() if isinstance(x, LieTensor) else x
>>>>>>> 19b79e8d
        X = sim3_Exp.apply(x)
        return LieTensor(X, ltype=Sim3_type)

    def Mul(self, X, Y):
<<<<<<< HEAD
        X = X.tensor() if hasattr(X, "ltype") else X
=======
        X = X.tensor() if isinstance(X, LieTensor) else X
>>>>>>> 19b79e8d
        # (scalar or tensor) * manifold
        if self.on_manifold:
            return LieTensor(torch.mul(X, Y), ltype=sim3_type)
        raise NotImplementedError("Invalid __mul__ operation")

    def rotation(self, input):
        return input.Exp().rotation()

    def translation(self, input):
        return input.Exp().translation()

    def scale(self, input):
        return input.Exp().scale()

    @classmethod
    def identity(cls, *size, **kwargs):
        return Sim3_type.Log(Sim3_type.identity(*size, **kwargs))

    def randn(self, *size, sigma=1.0, requires_grad=False, **kwargs):
        if not isinstance(sigma, Sequence):
            sigma = _ntuple(5, "_penta")(sigma)
        elif len(sigma) == 3:
            rotation_sigma = _single(sigma[-2])
            scale_sigma = _single(sigma[-1])
            translation_sigma = _triple(sigma[0])
            sigma = translation_sigma + rotation_sigma + scale_sigma
        else:
            assert len(sigma) == 5, "Only accepts a tuple of sigma in size 1, 3, or 5."
        size = self.to_tuple(size)
        rotation = so3_type.randn(*size, sigma=sigma[-2], **kwargs).tensor().detach()
        scale = sigma[-1] * torch.randn(*(size + torch.Size([1])), **kwargs)
        sigma = torch.tensor([sigma[0], sigma[1], sigma[2]], **kwargs)
        translation = sigma * torch.randn(*(size + torch.Size([3])), **kwargs)
        data = torch.cat([translation, rotation, scale], dim=-1)
        return LieTensor(data, ltype=sim3_type).requires_grad_(requires_grad)


class RxSO3Type(LieType):
    def __init__(self):
        super().__init__(5, 5, 4)

    def Log(self, X):
<<<<<<< HEAD
        X = X.tensor() if hasattr(X, "ltype") else X
=======
        X = X.tensor() if isinstance(X, LieTensor) else X
>>>>>>> 19b79e8d
        x = RxSO3_Log.apply(X)
        return LieTensor(x, ltype=rxso3_type)

    def Act(self, X, p):
<<<<<<< HEAD
        assert not self.on_manifold and isinstance(p, torch.Tensor)
        assert p.shape[-1] == 3 or p.shape[-1] == 4, "Invalid Tensor Dimension"
        X = X.tensor() if hasattr(X, "ltype") else X
=======
        assert not self.on_manifold and isinstance(p, Tensor)
        assert p.shape[-1]==3 or p.shape[-1]==4, "Invalid Tensor Dimension"
        X = X.tensor() if isinstance(X, LieTensor) else X
>>>>>>> 19b79e8d
        input, out_shape = broadcast_inputs(X, p)
        if p.shape[-1] == 3:
            out = RxSO3_Act.apply(*input)
        else:
            out = RxSO3_Act4.apply(*input)
        dim = -1 if out.nelement() != 0 else p.shape[-1]
        return out.view(out_shape + (dim,))

    def Mul(self, X, Y):
        # Transform on transform
<<<<<<< HEAD
        X = X.tensor() if hasattr(X, "ltype") else X
        if (
            not self.on_manifold
            and isinstance(Y, LieTensor)
            and not Y.ltype.on_manifold
        ):
            Y = Y.tensor() if hasattr(Y, "ltype") else Y
=======
        X = X.tensor() if isinstance(X, LieTensor) else X
        if not self.on_manifold and isinstance(Y, LieTensor) and not Y.ltype.on_manifold:
            Y = Y.tensor() if hasattr(Y, 'ltype') else Y
>>>>>>> 19b79e8d
            input, out_shape = broadcast_inputs(X, Y)
            out = RxSO3_Mul.apply(*input)
            dim = -1 if out.nelement() != 0 else X.shape[-1]
            out = out.view(out_shape + (dim,))
            return LieTensor(out, ltype=RxSO3_type)
        # Transform on points
        if not self.on_manifold and isinstance(Y, Tensor):
            return self.Act(X, Y)
        # (scalar or tensor) * manifold
        if self.on_manifold:
            return LieTensor(torch.mul(X, Y), ltype=RxSO3_type)
        raise NotImplementedError("Invalid __mul__ operation")

    def Inv(self, X):
<<<<<<< HEAD
        X = X.tensor() if hasattr(X, "ltype") else X
=======
        X = X.tensor() if isinstance(X, LieTensor) else X
>>>>>>> 19b79e8d
        out = RxSO3_Inv.apply(X)
        return LieTensor(out, ltype=RxSO3_type)

    def Adj(self, X, a):
<<<<<<< HEAD
        X = X.tensor() if hasattr(X, "ltype") else X
        a = a.tensor() if hasattr(a, "ltype") else a
=======
        X = X.tensor() if isinstance(X, LieTensor) else X
        a = a.tensor() if isinstance(a, LieTensor) else a
>>>>>>> 19b79e8d
        input, out_shape = broadcast_inputs(X, a)
        out = RxSO3_AdjXa.apply(*input)
        dim = -1 if out.nelement() != 0 else a.shape[-1]
        out = out.view(out_shape + (dim,))
        return LieTensor(out, ltype=rxso3_type)

    def AdjT(self, X, a):
<<<<<<< HEAD
        X = X.tensor() if hasattr(X, "ltype") else X
        a = a.tensor() if hasattr(a, "ltype") else a
=======
        X = X.tensor() if isinstance(X, LieTensor) else X
        a = a.tensor() if isinstance(a, LieTensor) else a
>>>>>>> 19b79e8d
        input, out_shape = broadcast_inputs(X, a)
        out = RxSO3_AdjTXa.apply(*input)
        dim = -1 if out.nelement() != 0 else a.shape[-1]
        out = out.view(out_shape + (dim,))
        return LieTensor(out, ltype=rxso3_type)

<<<<<<< HEAD
    def Jinvp(self, X, a):
        X = X.tensor() if hasattr(X, "ltype") else X
        a = a.tensor() if hasattr(a, "ltype") else a
        (X, a), out_shape = broadcast_inputs(X, a)
        out = (rxso3_Jl_inv(RxSO3_Log.apply(X)) @ a.unsqueeze(-1)).squeeze(-1)
        dim = -1 if out.nelement() != 0 else a.shape[-1]
=======
    def Jinvp(self, X, p):
        X = X.tensor() if isinstance(X, LieTensor) else X
        p = p.tensor() if isinstance(p, LieTensor) else p
        (X, p), out_shape = broadcast_inputs(X, p)
        out = (rxso3_Jl_inv(RxSO3_Log.apply(X)) @ p.unsqueeze(-1)).squeeze(-1)
        dim = -1 if out.nelement() != 0 else p.shape[-1]
>>>>>>> 19b79e8d
        out = out.view(out_shape + (dim,))
        return LieTensor(out, ltype=rxso3_type)

    def rotation(self, input):
        return LieTensor(input.tensor()[..., 0:4], ltype=SO3_type)

    def scale(self, input):
        return input.tensor()[..., 4:5]

    @classmethod
    def identity(cls, *size, **kwargs):
        data = torch.tensor([0.0, 0.0, 0.0, 1.0, 1.0], **kwargs)
        return LieTensor(data.repeat(size + (1,)), ltype=RxSO3_type)

    def randn(self, *size, sigma=1.0, requires_grad=False, **kwargs):
        data = rxso3_type.Exp(rxso3_type.randn(*size, sigma=sigma, **kwargs)).detach()
        X = LieTensor(data, ltype=RxSO3_type)
        X.requires_grad_(requires_grad)
        return X

    @classmethod
    def add_(cls, input, other):
        return input.copy_(LieTensor(other[..., :4], ltype=rxso3_type).Exp() * input)


class rxso3Type(LieType):
    def __init__(self):
        super().__init__(4, 5, 4)

    def Exp(self, x):
<<<<<<< HEAD
        x = x.tensor() if hasattr(x, "ltype") else x
=======
        x = x.tensor() if isinstance(x, LieTensor) else x
>>>>>>> 19b79e8d
        X = rxso3_Exp.apply(x)
        return LieTensor(X, ltype=RxSO3_type)

    def Mul(self, X, Y):
<<<<<<< HEAD
        X = X.tensor() if hasattr(X, "ltype") else X
=======
        X = X.tensor() if isinstance(X, LieTensor) else X
>>>>>>> 19b79e8d
        # (scalar or tensor) * manifold
        if self.on_manifold:
            return LieTensor(torch.mul(X, Y), ltype=rxso3_type)
        raise NotImplementedError("Invalid __mul__ operation")

    def rotation(self, input):
        return input.Exp().rotation()

    def scale(self, input):
        return input.Exp().scale()

    @classmethod
    def identity(cls, *size, **kwargs):
        return RxSO3_type.Log(RxSO3_type.identity(*size, **kwargs))

    def randn(self, *size, sigma=1.0, requires_grad=False, **kwargs):
        if not isinstance(sigma, Sequence):
            sigma = _pair(sigma)
        else:
            assert len(sigma) == 2, "Only accepts a tuple of sigma in size 1 or 2."
        size = self.to_tuple(size)
        rotation = so3_type.randn(*size, sigma=sigma[0], **kwargs).tensor()
        scale = sigma[1] * torch.randn(*(size + torch.Size([1])), **kwargs)
        data = torch.cat([rotation, scale], dim=-1)
        x = LieTensor(data, ltype=rxso3_type)
        x.requires_grad_(requires_grad)
        return x


class so2Type(LieType):
    def __init__(self):
        super().__init__(1, -1, 1)  # dimension, embedding, manifold

    def Exp(self, x):
        x = x.tensor() if hasattr(x, "ltype") else x
        X = so2_Exp.apply(x)
        return LieTensor(X, ltype=SO2_type)

    def Mul(self, X, Y):
        raise NotImplementedError()
        X = X.tensor() if hasattr(X, "ltype") else X
        # (scalar or tensor) * manifold
        if self.on_manifold:
            return LieTensor(torch.mul(X, Y), ltype=so2_type)
        raise NotImplementedError("Invalid __mul__ operation")

    @classmethod
    def identity(cls, *size, **kwargs):
        return SO2_type.Log(SO2_type.identity(*size, **kwargs))

    def randn(self, *size, sigma=1.0, requires_grad=False, **kwargs):
        assert isinstance(
            sigma, numbers.Number
        ), "Only accepts sigma as a single number"
        size = self.to_tuple(size)
        data = torch.randn(*(size + torch.Size([1])), **kwargs)
        dist = data.norm(dim=-1, keepdim=True)
        theta = sigma * torch.randn(*(size + torch.Size([1])), **kwargs)
        return LieTensor(data / dist * theta, ltype=so2_type).requires_grad_(
            requires_grad
        )

    def matrix(self, input):
        """To 3x3 matrix"""
        X = input.Exp()
        return X.matrix()
        # I = torch.eye(3, dtype=X.dtype, device=X.device)
        # I = I.view([1] * (X.dim() - 1) + [3, 3])
        # return X.unsqueeze(-2).Act(I).transpose(-1, -2)

    def rotation(self, input):
        return input.Exp().rotation()

    def Jr(self, x):
        """
        Right jacobian of so(3)
        """
        raise NotImplementedError()
        K = vec2skew(x)
        theta = torch.linalg.norm(x, dim=-1, keepdim=True).unsqueeze(-1)
        I = torch.eye(3, device=x.device, dtype=x.dtype).expand(x.lshape + (3, 3))
        Jr = (
            I
            - (1 - theta.cos()) / theta**2 * K
            + (theta - theta.sin()) / theta**3 * K @ K
        )
        return torch.where(theta > torch.finfo(theta.dtype).eps, Jr, I)


class SO2Type(LieType):
    def __init__(self):
        super().__init__(2, -1, 1)  # dimension, embedding, manifold

    def Log(self, X):
        X = X.tensor() if hasattr(X, "ltype") else X
        x = SO2_Log.apply(X)
        return LieTensor(x, ltype=so2_type)

    def Act(self, X, p):
        assert not self.on_manifold and isinstance(p, torch.Tensor)
        assert p.shape[-1] == 2 or p.shape[-1] == 3, "Invalid Tensor Dimension"
        X = X.tensor() if hasattr(X, "ltype") else X
        input, out_shape = broadcast_inputs(X, p)
        if p.shape[-1] == 2:
            out = SO2_Act.apply(*input)
        else:
            out = SO2_Act3.apply(*input)  # Homogeneous
        dim = -1 if out.nelement() != 0 else X.shape[-1]
        return out.view(out_shape + (dim,))

    def Mul(self, X, Y):
        raise NotImplementedError()
        # Transform on transform
        X = X.tensor() if hasattr(X, "ltype") else X
        if (
            not self.on_manifold
            and isinstance(Y, LieTensor)
            and not Y.ltype.on_manifold
        ):
            Y = Y.tensor() if hasattr(Y, "ltype") else Y
            input, out_shape = broadcast_inputs(X, Y)
            out = SO2_Mul.apply(*input)
            dim = -1 if out.nelement() != 0 else X.shape[-1]
            out = out.view(out_shape + (dim,))
            return LieTensor(out, ltype=SO2_type)
        # Transform on points
        if not self.on_manifold and isinstance(Y, torch.Tensor):
            return self.Act(X, Y)
        # (scalar or tensor) * manifold
        if self.on_manifold:
            return LieTensor(torch.mul(X, Y), ltype=SO2_type)
        raise NotImplementedError("Invalid __mul__ operation")

    def Inv(self, X):
        raise NotImplementedError()
        X = X.tensor() if hasattr(X, "ltype") else X
        out = SO2_Inv.apply(X)
        return LieTensor(out, ltype=SO2_type)

    def Adj(self, X, a):
        raise NotImplementedError()
        X = X.tensor() if hasattr(X, "ltype") else X
        a = a.tensor() if hasattr(a, "ltype") else a
        input, out_shape = broadcast_inputs(X, a)
        out = SO2_AdjXa.apply(*input)
        dim = -1 if out.nelement() != 0 else X.shape[-1]
        out = out.view(out_shape + (dim,))
        return LieTensor(out, ltype=so2_type)

    def AdjT(self, X, a):
        raise NotImplementedError()
        X = X.tensor() if hasattr(X, "ltype") else X
        a = a.tensor() if hasattr(a, "ltype") else a
        input, out_shape = broadcast_inputs(X, a)
        out = SO2_AdjTXa.apply(*input)
        dim = -1 if out.nelement() != 0 else X.shape[-1]
        out = out.view(out_shape + (dim,))
        return LieTensor(out, ltype=so2_type)

    def Jinvp(self, X, a):
        raise NotImplementedError()
        X = X.tensor() if hasattr(X, "ltype") else X
        a = a.tensor() if hasattr(a, "ltype") else a
        (X, a), out_shape = broadcast_inputs(X, a)
        out = (so2_Jl_inv(SO2_Log.apply(X)) @ a.unsqueeze(-1)).squeeze(-1)
        dim = -1 if out.nelement() != 0 else X.shape[-1]
        out = out.view(out_shape + (dim,))
        return LieTensor(out, ltype=so2_type)

    @classmethod
    def identity(cls, *size, **kwargs):
        data = torch.tensor([0.0, 1.0], **kwargs)
        return LieTensor(data.repeat(size + (1,)), ltype=SO2_type)

    def randn(self, *size, sigma=1.0, requires_grad=False, **kwargs):
        data = so2_type.Exp(so2_type.randn(*size, sigma=sigma, **kwargs)).detach()
        return LieTensor(data, ltype=SO2_type).requires_grad_(requires_grad)

    @classmethod
    def add_(cls, input, other):
        raise NotImplementedError()
        return input.copy_(LieTensor(other[..., :3], ltype=so2_type).Exp() * input)

    def matrix(self, input):
        """To 3x3 matrix"""
        I = torch.eye(2, dtype=input.dtype, device=input.device)
        I = I.view([1] * (input.dim() - 1) + [2, 2])
        return input.unsqueeze(-2).Act(I).transpose(-1, -2)

    def rotation(self, input):
        return input

    def identity_(self, X):
        raise NotImplementedError()
        X.fill_(0)
        X.index_fill_(dim=-1, index=torch.tensor([-1], device=X.device), value=1)
        return X

    def Jr(self, X):
        """
        Right jacobian of SO(3)
        """
        return X.Log().Jr()


class se2Type(LieType):
    def __init__(self):
        super().__init__(3, -1, 3)  # dimension, embedding, manifold

    def Exp(self, x):
        x = x.tensor() if hasattr(x, "ltype") else x
        X = se2_Exp.apply(x)
        return LieTensor(X, ltype=SE2_type)

    def Mul(self, X, Y):
        X = X.tensor() if hasattr(X, "ltype") else X
        # (scalar or tensor) * manifold
        if self.on_manifold:
            return LieTensor(torch.mul(X, Y), ltype=se2_type)
        raise NotImplementedError("Invalid __mul__ operation")

    def rotation(self, input):
        return input.Exp().rotation()

    def translation(self, input):
        return input.Exp().translation()

    @classmethod
    def identity(cls, *size, **kwargs):
        return SE2_type.Log(SE2_type.identity(*size, **kwargs))

    def randn(self, *size, sigma=1.0, requires_grad=False, **kwargs):
        #  convert different types of inputs to SE3 sigma
        if not isinstance(sigma, collections.abc.Iterable):
            sigma = _triple(sigma)
        elif len(sigma) == 2:
            rotation_sigma = _single(sigma[-1])
            translation_sigma = _pair(sigma[0])
            sigma = translation_sigma + rotation_sigma
        else:
            assert len(sigma) == 4, "Only accepts a tuple of sigma in size 1, 2, or 3."
        size = self.to_tuple(size)
        rotation = so2_type.randn(*size, sigma=sigma[-1], **kwargs).detach().tensor()
        sigma = torch.tensor([sigma[0], sigma[1]], **kwargs)
        translation = sigma * torch.randn(*(size + torch.Size([2])), **kwargs)
        data = torch.cat([translation, rotation], dim=-1)
        return LieTensor(data, ltype=se2_type).requires_grad_(requires_grad)


class SE2Type(LieType):
    def __init__(self):
        super().__init__(4, -1, 3)  # dimension, embedding, manifold

    def Log(self, X):
        X = X.tensor() if hasattr(X, "ltype") else X
        x = SE2_Log.apply(X)
        return LieTensor(x, ltype=se2_type)

    def Act(self, X, p):
        assert not self.on_manifold and isinstance(p, torch.Tensor)
        assert p.shape[-1] == 2 or p.shape[-1] == 3, "Invalid Tensor Dimension"
        X = X.tensor() if hasattr(X, "ltype") else X
        input, out_shape = broadcast_inputs(X, p)
        if p.shape[-1] == 2:
            out = SE2_Act.apply(*input)
        else:
            out = SE2_Act3.apply(*input)  # Homogeneous
        dim = -1 if out.nelement() != 0 else X.shape[-1]
        return out.view(out_shape + (dim,))

    def Mul(self, X, Y):
        # Transform on transform
        raise NotImplementedError()
        X = X.tensor() if hasattr(X, "ltype") else X
        if (
            not self.on_manifold
            and isinstance(Y, LieTensor)
            and not Y.ltype.on_manifold
        ):
            Y = Y.tensor() if hasattr(Y, "ltype") else Y
            input, out_shape = broadcast_inputs(X, Y)
            out = SE2_Mul.apply(*input)
            dim = -1 if out.nelement() != 0 else X.shape[-1]
            out = out.view(out_shape + (dim,))
            return LieTensor(out, ltype=SE2_type)
        # Transform on points
        if not self.on_manifold and isinstance(Y, torch.Tensor):
            return self.Act(X, Y)
        # (scalar or tensor) * manifold
        if self.on_manifold:
            return LieTensor(torch.mul(X, Y), ltype=SE2_type)
        raise NotImplementedError("Invalid __mul__ operation")

    def Inv(self, X):
        raise NotImplementedError()
        X = X.tensor() if hasattr(X, "ltype") else X
        out = SE2_Inv.apply(X)
        return LieTensor(out, ltype=SE2_type)

    def rotation(self, input):
        raise NotImplementedError()
        return LieTensor(input.tensor()[..., 3:7], ltype=SO2_type)

    def translation(self, input):
        raise NotImplementedError()
        return input.tensor()[..., 0:3]

    def Adj(self, X, a):
        raise NotImplementedError()
        X = X.tensor() if hasattr(X, "ltype") else X
        a = a.tensor() if hasattr(a, "ltype") else a
        input, out_shape = broadcast_inputs(X, a)
        out = SE2_AdjXa.apply(*input)
        dim = -1 if out.nelement() != 0 else X.shape[-1]
        out = out.view(out_shape + (dim,))
        return LieTensor(out, ltype=se2_type)

    def AdjT(self, X, a):
        raise NotImplementedError()
        X = X.tensor() if hasattr(X, "ltype") else X
        a = a.tensor() if hasattr(a, "ltype") else a
        input, out_shape = broadcast_inputs(X, a)
        out = SE2_AdjTXa.apply(*input)
        dim = -1 if out.nelement() != 0 else X.shape[-1]
        out = out.view(out_shape + (dim,))
        return LieTensor(out, ltype=se2_type)

    def Jinvp(self, X, a):
        raise NotImplementedError()
        X = X.tensor() if hasattr(X, "ltype") else X
        a = a.tensor() if hasattr(a, "ltype") else a
        (X, a), out_shape = broadcast_inputs(X, a)
        out = (SE2_Jl_inv(SE2_log.apply(X)) @ a.unsqueeze(-1)).squeeze(-1)
        dim = -1 if out.nelement() != 0 else X.shape[-1]
        out = out.view(out_shape + (dim,))
        return LieTensor(out, ltype=se2_type)

    @classmethod
    def identity(cls, *size, **kwargs):
        data = torch.tensor([0.0, 0.0, 0.0, 1.0], **kwargs)
        return LieTensor(data.repeat(size + (1,)), ltype=SE2_type)

    def randn(self, *size, sigma=1.0, requires_grad=False, **kwargs):
        data = se2_type.Exp(se2_type.randn(*size, sigma=sigma, **kwargs)).detach()
        return LieTensor(data, ltype=SE2_type).requires_grad_(requires_grad)

    def matrix(self, input):
        """To 3x3 matrix"""
        I = torch.eye(3, dtype=input.dtype, device=input.device)
        I = I.view([1] * (input.dim() - 1) + [3, 3])
        return input.unsqueeze(-2).Act(I).transpose(-1, -2)

    @classmethod
    def add_(cls, input, other):
        raise NotImplementedError()
        return input.copy_(LieTensor(other[..., :6], ltype=se2_type).Exp() * input)


SO3_type, so3_type = SO3Type(), so3Type()
SE3_type, se3_type = SE3Type(), se3Type()
Sim3_type, sim3_type = Sim3Type(), sim3Type()
RxSO3_type, rxso3_type = RxSO3Type(), rxso3Type()
SO2_type, so2_type = SO2Type(), so2Type()
SE2_type, se2_type = SE2Type(), se2Type()

liegroup = [SO3_type, SE3_type, Sim3_type, RxSO3_type, SO2_type, SE2_type]
liealgebra = [so3_type, se3_type, sim3_type, rxso3_type, so2_type, se2_type]


<<<<<<< HEAD
class LieTensor(torch.Tensor):
    r"""A sub-class of :obj:`torch.Tensor` to represent Lie Algebra and Lie Group.
=======
class LieTensor(Tensor):
    r""" A sub-class of :obj:`Tensor` to represent Lie Algebra and Lie Group.
>>>>>>> 19b79e8d

    Args:
        data (:obj:`Tensor`, or :obj:`list`, or ':obj:`int`...'): A
            :obj:`Tensor` object, or constructing a :obj:`Tensor`
            object from :obj:`list`, which defines tensor data, or from
            ':obj:`int`...', which defines tensor shape.

            The shape of :obj:`Tensor` object should be compatible
            with Lie Type :obj:`ltype`, otherwise error will be raised.

        ltype (:obj:`ltype`): Lie Type, either **Lie Group** or **Lie Algebra** is listed below:

    Returns:
        LieTensor corresponding to Lie Type :obj:`ltype`.

    .. list-table:: List of :obj:`ltype` for **Lie Group**
        :widths: 25 25 30 30
        :header-rows: 1

        * - Representation
          - :obj:`ltype`
          - :obj:`shape`
          - Alias Class
        * - Rotation
          - :obj:`SO3_type`
          - :obj:`(*, 4)`
          - :meth:`SO3`
        * - Translation + Rotation
          - :obj:`SE3_type`
          - :obj:`(*, 7)`
          - :meth:`SE3`
        * - Translation + Rotation + Scale
          - :obj:`Sim3_type`
          - :obj:`(*, 8)`
          - :meth:`Sim3`
        * - Rotation + Scale
          - :obj:`RxSO3_type`
          - :obj:`(*, 5)`
          - :meth:`RxSO3`

    .. list-table:: List of :obj:`ltype` for **Lie Algebra**
        :widths: 25 25 30 30
        :header-rows: 1

        * - Representation
          - :obj:`ltype`
          - :obj:`shape`
          - Alias Class
        * - Rotation
          - :obj:`so3_type`
          - :obj:`(*, 3)`
          - :meth:`so3`
        * - Translation + Rotation
          - :obj:`se3_type`
          - :obj:`(*, 6)`
          - :meth:`se3`
        * - Translation + Rotation + Scale
          - :obj:`sim3_type`
          - :obj:`(*, 7)`
          - :meth:`sim3`
        * - Rotation + Scale
          - :obj:`rxso3_type`
          - :obj:`(*, 4)`
          - :meth:`rxso3`

    Note:
        Two attributes :obj:`shape` and :obj:`lshape` are available for LieTensor.
        The only differece is the :obj:`lshape` hides the last dimension of :obj:`shape`,
        since :obj:`lshape` takes the data in the last dimension as a single :obj:`ltype` item.

        See LieTensor method :meth:`lview` for more details.

    Examples:
        >>> import torch
        >>> import pypose as pp
        >>> data = torch.randn(3, 3, requires_grad=True, device='cuda:0')
        >>> pp.LieTensor(data, ltype=pp.so3_type)
        so3Type LieTensor:
        tensor([[ 0.9520,  0.4517,  0.5834],
                [-0.8106,  0.8197,  0.7077],
                [-0.5743,  0.8182, -1.2104]], device='cuda:0', grad_fn=<AliasBackward0>)

        Alias class for specific LieTensor is recommended:

        >>> pp.so3(data)
        so3Type LieTensor:
        tensor([[ 0.9520,  0.4517,  0.5834],
                [-0.8106,  0.8197,  0.7077],
                [-0.5743,  0.8182, -1.2104]], device='cuda:0', grad_fn=<AliasBackward0>)

        See more alias classes at `Table 1 for Lie Group <#id1>`_  and `Table 2 for Lie Algebra <#id2>`_.

        Other constructors:

            - From list.

            >>> pp.so3([0, 0, 0])
            so3Type LieTensor:
            tensor([0., 0., 0.])

            - From ints.

            >>> pp.so3(2, 3)
            so3Type LieTensor:
            tensor([[0., 0., 0.],
                    [0., 0., 0.]])

    Note:
        Alias class for LieTensor is recommended.
        For example, the following usage is equivalent:

        - :obj:`pp.LieTensor(tensor, ltype=pp.so3_type)`

        - :obj:`pp.so3(tensor)` (This is preferred).

    Note:
        All attributes from Tensor are available for LieTensor, e.g., :obj:`dtype`,
        :obj:`device`, and :obj:`requires_grad`. See more details at
        `tensor attributes <https://pytorch.org/docs/stable/tensor_attributes.html>`_.

        Example:

            >>> data = torch.randn(1, 3, dtype=torch.float64, device="cuda", requires_grad=True)
            >>> pp.so3(data) # All Tensor attributes are available for LieTensor
            so3Type LieTensor:
            tensor([[-1.5948,  0.3113, -0.9807]], device='cuda:0', dtype=torch.float64,
                grad_fn=<AliasBackward0>)

    Note:
        In most of the cases, Lie Group is expected to be used, therefore we only provide
        `converting functions <https://pypose.org/docs/main/convert/>`_ between Lie Groups
        and other data structures, e.g., transformation matrix, Euler angle, etc. The users
        can convert data between Lie Group and Lie algebra with :obj:`Exp` and :obj:`Log`.
    """

    def __init__(self, *data, ltype: LieType):
        assert self.shape[-1:] == ltype.dimension, (
            "The last dimension of a LieTensor has to be "
            "corresponding to their LieType. More details go to {}. If this error happens in an "
            "optimization process, where LieType is not a necessary structure, we suggest to "
            "call .tensor() to convert a LieTensor to Tensor before passing it to an optimizer. "
            "If this still happens, create an issue on GitHub please.".format(
                "https://pypose.org/docs/main/generated/pypose.LieTensor"
            )
        )
        self.ltype = ltype

    @staticmethod
    def __new__(cls, *data, ltype):
        tensor = data[0] if isinstance(data[0], Tensor) else Tensor(*data)
        return Tensor.as_subclass(tensor, LieTensor)

    def __repr__(self):
        if hasattr(self, "ltype"):
            return (
                self.ltype.__class__.__name__
                + " %s:\n" % (self.__class__.__name__)
                + super().__repr__()
            )
        else:
            return super().__repr__()

    def new_empty(self, size, *, dtype=None, layout=None, device=None, pin_memory=None,
                  requires_grad=None):
        return Tensor.as_subclass(
            torch.empty(size, dtype=dtype, layout=layout, device=device,
                        pin_memory=pin_memory, requires_grad=requires_grad),
            LieTensor
        )

    @classmethod
    def __torch_function__(cls, func, types, args=(), kwargs={}):
<<<<<<< HEAD
        ltypes = (torch.Tensor if t is LieTensor or Parameter else t for t in types)
        data = torch.Tensor.__torch_function__(func, ltypes, args, kwargs)
        if (
            data is not None
            and hasattr(func, "__name__")
            and func.__name__ in HANDLED_FUNCTIONS
        ):
=======
        ltypes = (Tensor if t is LieTensor or Parameter else t for t in types)
        data = Tensor.__torch_function__(func, ltypes, args, kwargs)
        if data is not None and hasattr(func, '__name__') and func.__name__ in HANDLED_FUNCTIONS:
>>>>>>> 19b79e8d
            args, spec = tree_flatten(args)
            ltype = [arg.ltype for arg in args if isinstance(arg, LieTensor)][0]

            def wrap(t):
                if isinstance(t, Tensor) and not isinstance(t, cls):
                    lt = Tensor.as_subclass(t, LieTensor)
                    lt.ltype = ltype
                    if lt.shape[-1:] != lt.ltype.dimension:
                        link = "https://pypose.org/docs/main/generated/pypose.LieTensor"
                        warnings.warn(
                            "Tensor Shape Invalid by calling {}, "
                            "go to {}".format(func, link)
                        )
                    return lt
                return t

            return tree_map(wrap, data)
        return data

    @property
    def lshape(self) -> torch.Size:
<<<<<<< HEAD
        r"""
        LieTensor Shape (shape of torch.Tensor by ignoring the last dimension)
=======
        r'''
        LieTensor Shape (shape of Tensor by ignoring the last dimension)
>>>>>>> 19b79e8d

        Returns:
            torch.Size

        Note:
            - The only difference from :obj:`shape` is the last dimension is hidden,
              since :obj:`lshape` takes the last dimension as a single :obj:`ltype` item.

            - The last dimension can also be accessed via :obj:`LieTensor.ltype.dimension`.

        Examples:
            >>> x = pp.randn_SE3(2)
            >>> x.lshape
            torch.Size([2])
            >>> x.shape
            torch.Size([2, 7])
            >>> x.ltype.dimension
            torch.Size([7])
        """
        return self.shape[:-1]

<<<<<<< HEAD
    def lview(self, *shape):
        r"""
=======
    def lview(self, *shape) -> LieTensor:
        r'''
>>>>>>> 19b79e8d
        Returns a new LieTensor with the same data as the self tensor but of a different
        :obj:`lshape`.

        Args:
            shape (torch.Size or int...): the desired size

        Returns:
            A new lieGroup tensor sharing with the same data as the self tensor but of a
            different shape.

        Note:
            The only difference from :meth:`view` is the last dimension is hidden.

            See `Tensor.view <https://tinyurl.com/mrds8nmd>`_
            for its usage.

        Examples:
            >>> x = pp.randn_so3(2,2)
            >>> x.shape
            torch.Size([2, 2, 3])
            >>> x.lview(-1).lshape
            torch.Size([4])
        """
        return self.view(*shape + self.ltype.dimension)

<<<<<<< HEAD
    def Exp(self):
        r"""
=======
    def Exp(self) -> LieTensor:
        r'''
>>>>>>> 19b79e8d
        See :meth:`pypose.Exp`
        """
        return self.ltype.Exp(self)

<<<<<<< HEAD
    def Log(self):
        r"""
=======
    def Log(self) -> LieTensor:
        r'''
>>>>>>> 19b79e8d
        See :meth:`pypose.Log`
        """
        return self.ltype.Log(self)

<<<<<<< HEAD
    def Inv(self):
        r"""
=======
    def Inv(self) -> LieTensor:
        r'''
>>>>>>> 19b79e8d
        See :meth:`pypose.Inv`
        """
        return self.ltype.Inv(self)

<<<<<<< HEAD
    def Act(self, p):
        r"""
=======
    def Act(self, p: Tensor) -> Tensor:
        r'''
>>>>>>> 19b79e8d
        See :meth:`pypose.Act`
        """
        return self.ltype.Act(self, p)

    def add(self, other, alpha=1):
        r"""
        See :meth:`pypose.add`
        """
        return self.clone().add_(other=alpha * other)

    def add_(self, other, alpha=1):
        r"""
        See :meth:`pypose.add_`
        """
        return self.ltype.add_(self, other=alpha * other)

    def __add__(self, other):
        return self.add(other=other)

    def __mul__(self, other):
        r"""
        See :meth:`pypose.mul`
        """
        return self.ltype.Mul(self, other)

    def mul(self, other):
        r"""
        See :meth:`pypose.mul`
        """
        return self.ltype.Mul(self, other)

    def __matmul__(self, other):
        r"""
        See :meth:`pypose.matmul`
        """
        if isinstance(other, LieTensor):
            return self.ltype.Mul(self, other)
        else:  # Same with: self.ltype.matrix(self) @ other
            return self.Act(other)

<<<<<<< HEAD
    def Retr(self, a):
        r"""
=======
    def Retr(self, a: LieTensor) -> LieTensor:
        r'''
>>>>>>> 19b79e8d
        See :meth:`pypose.Retr`
        """
        return self.ltype.Retr(self, a)

<<<<<<< HEAD
    def Adj(self, a):
        r"""
=======
    def Adj(self, a: LieTensor | Tensor) -> LieTensor:
        r'''
>>>>>>> 19b79e8d
        See :meth:`pypose.Adj`
        """
        return self.ltype.Adj(self, a)

<<<<<<< HEAD
    def AdjT(self, a):
        r"""
=======
    def AdjT(self, a: LieTensor | Tensor) -> LieTensor:
        r'''
>>>>>>> 19b79e8d
        See :meth:`pypose.AdjT`
        """
        return self.ltype.AdjT(self, a)

<<<<<<< HEAD
    def Jinvp(self, p):
        r"""
=======
    def Jinvp(self, p: LieTensor | Tensor) -> LieTensor:
        r'''
>>>>>>> 19b79e8d
        See :meth:`pypose.Jinvp`
        """
        return self.ltype.Jinvp(self, p)

    def Jr(self):
        r"""
        See :meth:`pypose.Jr`
        """
        return self.ltype.Jr(self)

<<<<<<< HEAD
    def tensor(self) -> torch.Tensor:
        r"""
        See :meth:`pypose.tensor`
        """
        return torch.Tensor.as_subclass(self, torch.Tensor)

    def matrix(self) -> torch.Tensor:
        r"""
=======
    def tensor(self) -> Tensor:
        r'''
        See :meth:`pypose.tensor`
        '''
        return Tensor.as_subclass(self, Tensor)

    def matrix(self) -> Tensor:
        r'''
>>>>>>> 19b79e8d
        See :meth:`pypose.matrix`
        """
        return self.ltype.matrix(self)

<<<<<<< HEAD
    def translation(self) -> torch.Tensor:
        r"""
=======
    def translation(self) -> Tensor:
        r'''
>>>>>>> 19b79e8d
        See :meth:`pypose.translation`
        """
        return self.ltype.translation(self)

<<<<<<< HEAD
    def rotation(self):
        r"""
=======
    def rotation(self) -> LieTensor:
        r'''
>>>>>>> 19b79e8d
        See :meth:`pypose.rotation`
        """
        return self.ltype.rotation(self)

<<<<<<< HEAD
    def scale(self) -> torch.Tensor:
        r"""
=======
    def scale(self) -> Tensor:
        r'''
>>>>>>> 19b79e8d
        See :meth:`pypose.scale`
        """
        return self.ltype.scale(self)

<<<<<<< HEAD
    def euler(self, eps=2e-4) -> torch.Tensor:
        r"""
=======
    def euler(self, eps=2e-4) -> Tensor:
        r'''
>>>>>>> 19b79e8d
        See :meth:`pypose.euler`
        """
        data = self.rotation().tensor()
        x, y = data[..., 0], data[..., 1]
        z, w = data[..., 2], data[..., 3]
        xx, yy, zz, ww = x * x, y * y, z * z, w * w

        t0 = 2 * (w * x + y * z)
        t1 = (ww + zz) - (xx + yy)
        t2 = 2 * (w * y - z * x) / (xx + yy + zz + ww)
        t3 = 2 * (w * z + x * y)
        t4 = (ww + xx) - (yy + zz)

        # sigularity when pitch angle ~ +/-pi/2
        roll1 = torch.atan2(t0, t1)
        roll2 = torch.zeros_like(t0)
        flag = t2.abs() < 1.0 - eps
        yaw1 = torch.atan2(t3, t4)
        yaw2 = -2 * pm(t2) * torch.atan2(x, w)

        roll = torch.where(flag, roll1, roll2)
        pitch = torch.asin(t2.clamp(-1, 1))
        yaw = torch.where(flag, yaw1, yaw2)

        return torch.stack([roll, pitch, yaw], dim=-1)

    def identity_(self):
        r"""
        Inplace set the LieTensor to identity.

        Return:
            LieTensor: the :obj:`self` LieTensor

        Note:
            The translation part, if there is, is set to zeros, while the
            rotation part is set to identity quaternion.

        Example:
            >>> x = pp.randn_SO3(2)
            >>> x
            SO3Type LieTensor:
            tensor([[-0.0724,  0.1970,  0.0022,  0.9777],
                    [ 0.3492,  0.4998, -0.5310,  0.5885]])
            >>> x.identity_()
            SO3Type LieTensor:
            tensor([[0., 0., 0., 1.],
                    [0., 0., 0., 1.]])
        """
        return self.ltype.identity_(self)

    def cumops(self, dim: int, ops):
        r"""
        See :func:`pypose.cumops`
        """
        return self.ltype.cumops(self, dim, ops)

<<<<<<< HEAD
    def cummul(self, dim, left=True):
=======
    def cummul(self, dim: int, left = True) -> LieTensor:
>>>>>>> 19b79e8d
        r"""
        See :func:`pypose.cummul`
        """
        return self.ltype.cummul(self, dim, left)

<<<<<<< HEAD
    def cumprod(self, dim, left=True):
=======
    def cumprod(self, dim: int, left = True) -> LieTensor:
>>>>>>> 19b79e8d
        r"""
        See :func:`pypose.cumprod`
        """
        return self.ltype.cumprod(self, dim, left)

    def cumops_(self, dim: int, ops):
        r"""
        Inplace version of :func:`pypose.cumops`
        """
        return self.ltype.cumops_(self, dim, ops)

<<<<<<< HEAD
    def cummul_(self, dim, left=True):
=======
    def cummul_(self, dim: int, left = True) -> LieTensor:
>>>>>>> 19b79e8d
        r"""
        Inplace version of :func:`pypose.cummul`
        """
        return self.ltype.cummul_(self, dim, left)

<<<<<<< HEAD
    def cumprod_(self, dim, left=True):
=======
    def cumprod_(self, dim: int, left = True) -> LieTensor:
>>>>>>> 19b79e8d
        r"""
        Inplace version of :func:`pypose.cumprod`
        """
        return self.ltype.cumprod_(self, dim, left)


class Parameter(LieTensor, nn.Parameter):
    r"""
    A kind of LieTensor that is to be considered a module parameter.

    Parameters are of :meth:`LieTensor` and :meth:`torch.nn.Parameter`,
    that have a very special property when used with Modules: when
    they are assigned as Module attributes they are automatically
    added to the list of its parameters, and will appear, e.g., in
    :meth:`parameters()` iterator.

    Args:
        data (LieTensor): parameter LieTensor.
        requires_grad (bool, optional): if the parameter requires
            gradient. Default: ``True``

    Examples:
        >>> import torch, pypose as pp
        >>> x = pp.Parameter(pp.randn_SO3(2))
        >>> x.Log().sum().backward()
        >>> x.grad
        tensor([[0.8590, 1.4069, 0.6261, 0.0000],
                [1.2869, 1.0748, 0.5385, 0.0000]])
    """

    def __init__(self, data, **kwargs):
        self.ltype = data.ltype

    def __new__(cls, data=None, requires_grad=True):
        if data is None:
            data = torch.tensor([])
        return LieTensor._make_subclass(cls, data, requires_grad)

    def __deepcopy__(self, memo):
        if id(self) in memo:
            return memo[id(self)]
        else:
            result = type(self)(self.clone(memory_format=torch.preserve_format))
            memo[id(self)] = result
            return result


@contextmanager
def retain_ltype():
    # save the original PyTorch functions
    TO_BE_WRAPPED = {
        torch.autograd.forward_ad.make_dual,
        torch._functorch.eager_transforms._wrap_tensor_for_grad,
        torch._functorch.vmap._add_batch_dim,
    }
    torch._functorch.vmap._add_batch_dim.__module__ = "torch._functorch.vmap"

    def wrap_function(func):
        def wrapper(*args, **kwargs):
            ltype = args[0].ltype if isinstance(args[0], LieTensor) else None
            res = func(*args, **kwargs)
            if ltype is not None:
                res = Tensor.as_subclass(res, LieTensor)
                res.ltype = ltype
            return res

        return wrapper

    try:
        # swap the original PyTorch functions with the wrapper
        for func in TO_BE_WRAPPED:
            module, name = func.__module__, func.__name__
            module = importlib.import_module(module)
            setattr(module, name, wrap_function(func))
        yield
    finally:
        for func in TO_BE_WRAPPED:
            module, name = func.__module__, func.__name__
            module = importlib.import_module(module)
            setattr(module, name, func)<|MERGE_RESOLUTION|>--- conflicted
+++ resolved
@@ -83,14 +83,8 @@
 ]
 
 
-<<<<<<< HEAD
-class LieType:
-    """LieTensor Type Base Class"""
-
-=======
 class LieType(ABC):
     '''LieTensor Type Base Class'''
->>>>>>> 19b79e8d
     def __init__(self, dimension, embedding, manifold):
         self._dimension = torch.Size([dimension])  # Data dimension
         self._embedding = torch.Size([embedding])  # Embedding dimension
@@ -114,15 +108,9 @@
 
     def add_(self, input: LieTensor, other: Tensor) -> LieTensor:
         if self.on_manifold:
-<<<<<<< HEAD
-            other1 = torch.Tensor.as_subclass(input, torch.Tensor)
-            other2 = torch.Tensor.as_subclass(other, torch.Tensor)
-            return input.copy_(other1 + other2[..., : self.manifold[0]])
-=======
             other1 = Tensor.as_subclass(input, Tensor)
             other2 = Tensor.as_subclass(other, Tensor)
             return input.copy_(other1 + other2[..., :self.manifold[0]])
->>>>>>> 19b79e8d
         raise NotImplementedError("Instance has no add_ attribute.")
 
     def Log(self, X: LieTensor) -> LieTensor:
@@ -140,13 +128,8 @@
             return LieTensor(-X, ltype=self)
         raise NotImplementedError("Instance has no Inv attribute.")
 
-<<<<<<< HEAD
-    def Act(self, X, p):
-        """action on a points tensor(*, 3[4]) (homogeneous)"""
-=======
     def Act(self, X: LieTensor, p: Tensor) -> Tensor:
-        """ action on a points tensor(*, 3[4]) (homogeneous)"""
->>>>>>> 19b79e8d
+        ''' action on a points tensor(*, 3[4]) (homogeneous)'''
         if not self.on_manifold:
             raise AttributeError("Lie Group has no Act attribute")
         raise NotImplementedError("Instance has no Act attribute.")
@@ -161,24 +144,14 @@
             raise AttributeError("Has no Retr attribute")
         return a.Exp() * X
 
-<<<<<<< HEAD
-    def Adj(self, X, a):
-        """X * Exp(a) = Exp(Adj) * X"""
-=======
     def Adj(self, X: LieTensor, a: LieTensor) -> LieTensor:
         ''' X * Exp(a) = Exp(Adj) * X '''
->>>>>>> 19b79e8d
         if not self.on_manifold:
             raise AttributeError("Lie Group has no Adj attribute")
         raise NotImplementedError("Instance has no Adj attribute.")
 
-<<<<<<< HEAD
-    def AdjT(self, X, a):
-        """Exp(a) * X = X * Exp(AdjT)"""
-=======
     def AdjT(self, X: LieTensor, a: LieTensor) -> LieTensor:
         ''' Exp(a) * X = X * Exp(AdjT) '''
->>>>>>> 19b79e8d
         if not self.on_manifold:
             raise AttributeError("Lie Group has no AdjT attribute")
         raise NotImplementedError("Instance has no AdjT attribute.")
@@ -188,16 +161,11 @@
             raise AttributeError("Lie Group has no Jinvp attribute")
         raise NotImplementedError("Instance has no Jinvp attribute.")
 
-<<<<<<< HEAD
-    def matrix(self, input):
-        """To 4x4 matrix"""
-=======
     def Jr(self, X: LieTensor) -> Tensor:
         raise NotImplementedError("Instance has no Jr attribute")
 
     def matrix(self, input: LieTensor) -> Tensor:
-        """ To 4x4 matrix """
->>>>>>> 19b79e8d
+        ''' To 4x4 matrix '''
         X = input.Exp() if self.on_manifold else input
         I = torch.eye(4, dtype=X.dtype, device=X.device)
         I = I.view([1] * (X.dim() - 1) + [4, 4])
@@ -257,19 +225,11 @@
         return cumops(X, dim, ops)
 
     @classmethod
-<<<<<<< HEAD
-    def cummul(self, X, dim, left=True):
-        return cummul(X, dim, left)
-
-    @classmethod
-    def cumprod(self, X, dim, left=True):
-=======
     def cummul(cls, X: LieTensor, dim: int, left = True) -> LieTensor:
         return cummul(X, dim, left)
 
     @classmethod
     def cumprod(cls, X: LieTensor, dim: int, left = True) -> LieTensor:
->>>>>>> 19b79e8d
         return cumprod(X, dim, left)
 
     @classmethod
@@ -277,19 +237,11 @@
         return cumops_(X, dim, ops)
 
     @classmethod
-<<<<<<< HEAD
-    def cummul_(self, X, dim, left=True):
-        return cummul_(X, dim, left)
-
-    @classmethod
-    def cumprod_(self, X, dim, left=True):
-=======
     def cummul_(cls, X: LieTensor, dim: int, left = True) -> LieTensor:
         return cummul_(X, dim, left)
 
     @classmethod
     def cumprod_(cls, X: LieTensor, dim: int, left = True) -> LieTensor:
->>>>>>> 19b79e8d
         return cumprod_(X, dim, left)
 
 
@@ -298,24 +250,14 @@
         super().__init__(4, 4, 3)
 
     def Log(self, X):
-<<<<<<< HEAD
-        X = X.tensor() if hasattr(X, "ltype") else X
-=======
-        X = X.tensor() if isinstance(X, LieTensor) else X
->>>>>>> 19b79e8d
+        X = X.tensor() if isinstance(X, LieTensor) else X
         x = SO3_Log.apply(X)
         return LieTensor(x, ltype=so3_type)
 
     def Act(self, X, p):
-<<<<<<< HEAD
-        assert not self.on_manifold and isinstance(p, torch.Tensor)
-        assert p.shape[-1] == 3 or p.shape[-1] == 4, "Invalid Tensor Dimension"
-        X = X.tensor() if hasattr(X, "ltype") else X
-=======
         assert not self.on_manifold and isinstance(p, Tensor)
         assert p.shape[-1]==3 or p.shape[-1]==4, "Invalid Tensor Dimension"
         X = X.tensor() if isinstance(X, LieTensor) else X
->>>>>>> 19b79e8d
         input, out_shape = broadcast_inputs(X, p)
         if p.shape[-1] == 3:
             out = SO3_Act.apply(*input)
@@ -326,20 +268,9 @@
 
     def Mul(self, X, Y):
         # Transform on transform
-<<<<<<< HEAD
-        X = X.tensor() if hasattr(X, "ltype") else X
-        if (
-            not self.on_manifold
-            and isinstance(Y, LieTensor)
-            and not Y.ltype.on_manifold
-        ):
-            Y = Y.tensor() if hasattr(Y, "ltype") else Y
-            input, out_shape = broadcast_inputs(X, Y)
-=======
         X = X.tensor() if isinstance(X, LieTensor) else X
         if not self.on_manifold and isinstance(Y, LieTensor) and not Y.ltype.on_manifold:
             input, out_shape = broadcast_inputs(X, Y.tensor())
->>>>>>> 19b79e8d
             out = SO3_Mul.apply(*input)
             dim = -1 if out.nelement() != 0 else X.shape[-1]
             out = out.view(out_shape + (dim,))
@@ -353,22 +284,13 @@
         raise NotImplementedError("Invalid __mul__ operation")
 
     def Inv(self, X):
-<<<<<<< HEAD
-        X = X.tensor() if hasattr(X, "ltype") else X
-=======
-        X = X.tensor() if isinstance(X, LieTensor) else X
->>>>>>> 19b79e8d
+        X = X.tensor() if isinstance(X, LieTensor) else X
         out = SO3_Inv.apply(X)
         return LieTensor(out, ltype=SO3_type)
 
     def Adj(self, X, a):
-<<<<<<< HEAD
-        X = X.tensor() if hasattr(X, "ltype") else X
-        a = a.tensor() if hasattr(a, "ltype") else a
-=======
         X = X.tensor() if isinstance(X, LieTensor) else X
         a = a.tensor() if isinstance(a, LieTensor) else a
->>>>>>> 19b79e8d
         input, out_shape = broadcast_inputs(X, a)
         out = SO3_AdjXa.apply(*input)
         dim = -1 if out.nelement() != 0 else a.shape[-1]
@@ -376,34 +298,20 @@
         return LieTensor(out, ltype=so3_type)
 
     def AdjT(self, X, a):
-<<<<<<< HEAD
-        X = X.tensor() if hasattr(X, "ltype") else X
-        a = a.tensor() if hasattr(a, "ltype") else a
-=======
         X = X.tensor() if isinstance(X, LieTensor) else X
         a = a.tensor() if isinstance(a, LieTensor) else a
->>>>>>> 19b79e8d
         input, out_shape = broadcast_inputs(X, a)
         out = SO3_AdjTXa.apply(*input)
         dim = -1 if out.nelement() != 0 else a.shape[-1]
         out = out.view(out_shape + (dim,))
         return LieTensor(out, ltype=so3_type)
 
-<<<<<<< HEAD
-    def Jinvp(self, X, a):
-        X = X.tensor() if hasattr(X, "ltype") else X
-        a = a.tensor() if hasattr(a, "ltype") else a
-        (X, a), out_shape = broadcast_inputs(X, a)
-        out = (so3_Jl_inv(SO3_Log.apply(X)) @ a.unsqueeze(-1)).squeeze(-1)
-        dim = -1 if out.nelement() != 0 else a.shape[-1]
-=======
     def Jinvp(self, X, p):
         X = X.tensor() if isinstance(X, LieTensor) else X
         p = p.tensor() if isinstance(p, LieTensor) else p
         (X, p), out_shape = broadcast_inputs(X, p)
         out = (so3_Jl_inv(SO3_Log.apply(X)) @ p.unsqueeze(-1)).squeeze(-1)
         dim = -1 if out.nelement() != 0 else p.shape[-1]
->>>>>>> 19b79e8d
         out = out.view(out_shape + (dim,))
         return LieTensor(out, ltype=so3_type)
 
@@ -423,7 +331,7 @@
         return input.copy_(LieTensor(other[..., :3], ltype=so3_type).Exp() * input)
 
     def matrix(self, input):
-        """To 3x3 matrix"""
+        '''To 3x3 matrix'''
         I = torch.eye(3, dtype=input.dtype, device=input.device)
         I = I.view([1] * (input.dim() - 1) + [3, 3])
         return input.unsqueeze(-2).Act(I).transpose(-1, -2)
@@ -438,9 +346,9 @@
         return X
 
     def Jr(self, X):
-        """
+        '''
         Right jacobian of SO(3)
-        """
+        '''
         return X.Log().Jr()
 
 
@@ -449,20 +357,12 @@
         super().__init__(3, 4, 3)
 
     def Exp(self, x):
-<<<<<<< HEAD
-        x = x.tensor() if hasattr(x, "ltype") else x
-=======
         x = x.tensor() if isinstance(x, LieTensor) else x
->>>>>>> 19b79e8d
         X = so3_Exp.apply(x)
         return LieTensor(X, ltype=SO3_type)
 
     def Mul(self, X, Y):
-<<<<<<< HEAD
-        X = X.tensor() if hasattr(X, "ltype") else X
-=======
-        X = X.tensor() if isinstance(X, LieTensor) else X
->>>>>>> 19b79e8d
+        X = X.tensor() if isinstance(X, LieTensor) else X
         # (scalar or tensor) * manifold
         if self.on_manifold:
             return LieTensor(torch.mul(X, Y), ltype=so3_type)
@@ -473,29 +373,17 @@
         return SO3_type.Log(SO3_type.identity(*size, **kwargs))
 
     def randn(self, *size, sigma=1.0, requires_grad=False, **kwargs):
-<<<<<<< HEAD
-        assert isinstance(
-            sigma, numbers.Number
-        ), "Only accepts sigma as a single number"
-=======
         assert isinstance(sigma, Number), 'Only accepts sigma as a single number'
->>>>>>> 19b79e8d
         size = self.to_tuple(size)
         data = torch.randn(*(size + torch.Size([3])), **kwargs)
         dist = data.norm(dim=-1, keepdim=True)
         theta = sigma * torch.randn(*(size + torch.Size([1])), **kwargs)
-<<<<<<< HEAD
-        return LieTensor(data / dist * theta, ltype=so3_type).requires_grad_(
-            requires_grad
-        )
-=======
         x = LieTensor(data / dist * theta, ltype=so3_type)
         x.requires_grad_(requires_grad)
         return x
->>>>>>> 19b79e8d
 
     def matrix(self, input):
-        """To 3x3 matrix"""
+        '''To 3x3 matrix'''
         X = input.Exp()
         I = torch.eye(3, dtype=X.dtype, device=X.device)
         I = I.view([1] * (X.dim() - 1) + [3, 3])
@@ -505,26 +393,14 @@
         return input.Exp().rotation()
 
     def Jr(self, X):
-        """
+        '''
         Right jacobian of so(3)
-        """
-<<<<<<< HEAD
-        K = vec2skew(x)
-        theta = torch.linalg.norm(x, dim=-1, keepdim=True).unsqueeze(-1)
-        I = torch.eye(3, device=x.device, dtype=x.dtype).expand(x.lshape + (3, 3))
-        Jr = (
-            I
-            - (1 - theta.cos()) / theta**2 * K
-            + (theta - theta.sin()) / theta**3 * K @ K
-        )
-        return torch.where(theta > torch.finfo(theta.dtype).eps, Jr, I)
-=======
+        '''
         K = vec2skew(X)
         theta = torch.linalg.norm(X, dim=-1, keepdim=True).unsqueeze(-1)
         I = torch.eye(3, device=X.device, dtype=X.dtype).expand(X.lshape+(3, 3))
         Jr = I - (1-theta.cos())/theta**2 * K + (theta - theta.sin())/theta**3 * K@K
         return torch.where(theta>torch.finfo(theta.dtype).eps, Jr, I)
->>>>>>> 19b79e8d
 
 
 class SE3Type(LieType):
@@ -532,24 +408,14 @@
         super().__init__(7, 7, 6)
 
     def Log(self, X):
-<<<<<<< HEAD
-        X = X.tensor() if hasattr(X, "ltype") else X
-=======
-        X = X.tensor() if isinstance(X, LieTensor) else X
->>>>>>> 19b79e8d
+        X = X.tensor() if isinstance(X, LieTensor) else X
         x = SE3_Log.apply(X)
         return LieTensor(x, ltype=se3_type)
 
     def Act(self, X, p):
-<<<<<<< HEAD
-        assert not self.on_manifold and isinstance(p, torch.Tensor)
-        assert p.shape[-1] == 3 or p.shape[-1] == 4, "Invalid Tensor Dimension"
-        X = X.tensor() if hasattr(X, "ltype") else X
-=======
         assert not self.on_manifold and isinstance(p, Tensor)
         assert p.shape[-1]==3 or p.shape[-1]==4, "Invalid Tensor Dimension"
         X = X.tensor() if isinstance(X, LieTensor) else X
->>>>>>> 19b79e8d
         input, out_shape = broadcast_inputs(X, p)
         if p.shape[-1] == 3:
             out = SE3_Act.apply(*input)
@@ -560,19 +426,9 @@
 
     def Mul(self, X, Y):
         # Transform on transform
-<<<<<<< HEAD
-        X = X.tensor() if hasattr(X, "ltype") else X
-        if (
-            not self.on_manifold
-            and isinstance(Y, LieTensor)
-            and not Y.ltype.on_manifold
-        ):
-            Y = Y.tensor() if hasattr(Y, "ltype") else Y
-=======
         X = X.tensor() if isinstance(X, LieTensor) else X
         if not self.on_manifold and isinstance(Y, LieTensor) and not Y.ltype.on_manifold:
             Y = Y.tensor() if hasattr(Y, 'ltype') else Y
->>>>>>> 19b79e8d
             input, out_shape = broadcast_inputs(X, Y)
             out = SE3_Mul.apply(*input)
             dim = -1 if out.nelement() != 0 else X.shape[-1]
@@ -587,11 +443,7 @@
         raise NotImplementedError("Invalid __mul__ operation")
 
     def Inv(self, X):
-<<<<<<< HEAD
-        X = X.tensor() if hasattr(X, "ltype") else X
-=======
-        X = X.tensor() if isinstance(X, LieTensor) else X
->>>>>>> 19b79e8d
+        X = X.tensor() if isinstance(X, LieTensor) else X
         out = SE3_Inv.apply(X)
         return LieTensor(out, ltype=SE3_type)
 
@@ -602,13 +454,8 @@
         return input.tensor()[..., 0:3]
 
     def Adj(self, X, a):
-<<<<<<< HEAD
-        X = X.tensor() if hasattr(X, "ltype") else X
-        a = a.tensor() if hasattr(a, "ltype") else a
-=======
         X = X.tensor() if isinstance(X, LieTensor) else X
         a = a.tensor() if isinstance(a, LieTensor) else a
->>>>>>> 19b79e8d
         input, out_shape = broadcast_inputs(X, a)
         out = SE3_AdjXa.apply(*input)
         dim = -1 if out.nelement() != 0 else a.shape[-1]
@@ -616,34 +463,20 @@
         return LieTensor(out, ltype=se3_type)
 
     def AdjT(self, X, a):
-<<<<<<< HEAD
-        X = X.tensor() if hasattr(X, "ltype") else X
-        a = a.tensor() if hasattr(a, "ltype") else a
-=======
         X = X.tensor() if isinstance(X, LieTensor) else X
         a = a.tensor() if isinstance(a, LieTensor) else a
->>>>>>> 19b79e8d
         input, out_shape = broadcast_inputs(X, a)
         out = SE3_AdjTXa.apply(*input)
         dim = -1 if out.nelement() != 0 else a.shape[-1]
         out = out.view(out_shape + (dim,))
         return LieTensor(out, ltype=se3_type)
 
-<<<<<<< HEAD
-    def Jinvp(self, X, a):
-        X = X.tensor() if hasattr(X, "ltype") else X
-        a = a.tensor() if hasattr(a, "ltype") else a
-        (X, a), out_shape = broadcast_inputs(X, a)
-        out = (se3_Jl_inv(SE3_Log.apply(X)) @ a.unsqueeze(-1)).squeeze(-1)
-        dim = -1 if out.nelement() != 0 else a.shape[-1]
-=======
     def Jinvp(self, X, p):
         X = X.tensor() if isinstance(X, LieTensor) else X
         p = p.tensor() if isinstance(p, LieTensor) else p
         (X, p), out_shape = broadcast_inputs(X, p)
         out = (se3_Jl_inv(SE3_Log.apply(X)) @ p.unsqueeze(-1)).squeeze(-1)
         dim = -1 if out.nelement() != 0 else p.shape[-1]
->>>>>>> 19b79e8d
         out = out.view(out_shape + (dim,))
         return LieTensor(out, ltype=se3_type)
 
@@ -668,20 +501,12 @@
         super().__init__(6, 7, 6)
 
     def Exp(self, x):
-<<<<<<< HEAD
-        x = x.tensor() if hasattr(x, "ltype") else x
-=======
         x = x.tensor() if isinstance(x, LieTensor) else x
->>>>>>> 19b79e8d
         X = se3_Exp.apply(x)
         return LieTensor(X, ltype=SE3_type)
 
     def Mul(self, X, Y):
-<<<<<<< HEAD
-        X = X.tensor() if hasattr(X, "ltype") else X
-=======
-        X = X.tensor() if isinstance(X, LieTensor) else X
->>>>>>> 19b79e8d
+        X = X.tensor() if isinstance(X, LieTensor) else X
         # (scalar or tensor) * manifold
         if self.on_manifold:
             return LieTensor(torch.mul(X, Y), ltype=se3_type)
@@ -723,24 +548,14 @@
         super().__init__(8, 8, 7)
 
     def Log(self, X):
-<<<<<<< HEAD
-        X = X.tensor() if hasattr(X, "ltype") else X
-=======
-        X = X.tensor() if isinstance(X, LieTensor) else X
->>>>>>> 19b79e8d
+        X = X.tensor() if isinstance(X, LieTensor) else X
         x = Sim3_Log.apply(X)
         return LieTensor(x, ltype=sim3_type)
 
     def Act(self, X, p):
-<<<<<<< HEAD
-        assert not self.on_manifold and isinstance(p, torch.Tensor)
-        assert p.shape[-1] == 3 or p.shape[-1] == 4, "Invalid Tensor Dimension"
-        X = X.tensor() if hasattr(X, "ltype") else X
-=======
         assert not self.on_manifold and isinstance(p, Tensor)
         assert p.shape[-1]==3 or p.shape[-1]==4, "Invalid Tensor Dimension"
         X = X.tensor() if isinstance(X, LieTensor) else X
->>>>>>> 19b79e8d
         input, out_shape = broadcast_inputs(X, p)
         if p.shape[-1] == 3:
             out = Sim3_Act.apply(*input)
@@ -751,19 +566,9 @@
 
     def Mul(self, X, Y):
         # Transform on transform
-<<<<<<< HEAD
-        X = X.tensor() if hasattr(X, "ltype") else X
-        if (
-            not self.on_manifold
-            and isinstance(Y, LieTensor)
-            and not Y.ltype.on_manifold
-        ):
-            Y = Y.tensor() if hasattr(Y, "ltype") else Y
-=======
         X = X.tensor() if isinstance(X, LieTensor) else X
         if not self.on_manifold and isinstance(Y, LieTensor) and not Y.ltype.on_manifold:
             Y = Y.tensor() if hasattr(Y, 'ltype') else Y
->>>>>>> 19b79e8d
             input, out_shape = broadcast_inputs(X, Y)
             out = Sim3_Mul.apply(*input)
             dim = -1 if out.nelement() != 0 else X.shape[-1]
@@ -778,22 +583,13 @@
         raise NotImplementedError("Invalid __mul__ operation")
 
     def Inv(self, X):
-<<<<<<< HEAD
-        X = X.tensor() if hasattr(X, "ltype") else X
-=======
-        X = X.tensor() if isinstance(X, LieTensor) else X
->>>>>>> 19b79e8d
+        X = X.tensor() if isinstance(X, LieTensor) else X
         out = Sim3_Inv.apply(X)
         return LieTensor(out, ltype=Sim3_type)
 
     def Adj(self, X, a):
-<<<<<<< HEAD
-        X = X.tensor() if hasattr(X, "ltype") else X
-        a = a.tensor() if hasattr(a, "ltype") else a
-=======
         X = X.tensor() if isinstance(X, LieTensor) else X
         a = a.tensor() if isinstance(a, LieTensor) else a
->>>>>>> 19b79e8d
         input, out_shape = broadcast_inputs(X, a)
         out = Sim3_AdjXa.apply(*input)
         dim = -1 if out.nelement() != 0 else a.shape[-1]
@@ -801,34 +597,20 @@
         return LieTensor(out, ltype=sim3_type)
 
     def AdjT(self, X, a):
-<<<<<<< HEAD
-        X = X.tensor() if hasattr(X, "ltype") else X
-        a = a.tensor() if hasattr(a, "ltype") else a
-=======
         X = X.tensor() if isinstance(X, LieTensor) else X
         a = a.tensor() if isinstance(a, LieTensor) else a
->>>>>>> 19b79e8d
         input, out_shape = broadcast_inputs(X, a)
         out = Sim3_AdjTXa.apply(*input)
         dim = -1 if out.nelement() != 0 else a.shape[-1]
         out = out.view(out_shape + (dim,))
         return LieTensor(out, ltype=sim3_type)
 
-<<<<<<< HEAD
-    def Jinvp(self, X, a):
-        X = X.tensor() if hasattr(X, "ltype") else X
-        a = a.tensor() if hasattr(a, "ltype") else a
-        (X, a), out_shape = broadcast_inputs(X, a)
-        out = (sim3_Jl_inv(Sim3_Log.apply(X)) @ a.unsqueeze(-1)).squeeze(-1)
-        dim = -1 if out.nelement() != 0 else a.shape[-1]
-=======
     def Jinvp(self, X, p):
         X = X.tensor() if isinstance(X, LieTensor) else X
         p = p.tensor() if isinstance(p, LieTensor) else p
         (X, p), out_shape = broadcast_inputs(X, p)
         out = (sim3_Jl_inv(Sim3_Log.apply(X)) @ p.unsqueeze(-1)).squeeze(-1)
         dim = -1 if out.nelement() != 0 else p.shape[-1]
->>>>>>> 19b79e8d
         out = out.view(out_shape + (dim,))
         return LieTensor(out, ltype=sim3_type)
 
@@ -862,20 +644,12 @@
         super().__init__(7, 8, 7)
 
     def Exp(self, x):
-<<<<<<< HEAD
-        x = x.tensor() if hasattr(x, "ltype") else x
-=======
         x = x.tensor() if isinstance(x, LieTensor) else x
->>>>>>> 19b79e8d
         X = sim3_Exp.apply(x)
         return LieTensor(X, ltype=Sim3_type)
 
     def Mul(self, X, Y):
-<<<<<<< HEAD
-        X = X.tensor() if hasattr(X, "ltype") else X
-=======
-        X = X.tensor() if isinstance(X, LieTensor) else X
->>>>>>> 19b79e8d
+        X = X.tensor() if isinstance(X, LieTensor) else X
         # (scalar or tensor) * manifold
         if self.on_manifold:
             return LieTensor(torch.mul(X, Y), ltype=sim3_type)
@@ -918,24 +692,14 @@
         super().__init__(5, 5, 4)
 
     def Log(self, X):
-<<<<<<< HEAD
-        X = X.tensor() if hasattr(X, "ltype") else X
-=======
-        X = X.tensor() if isinstance(X, LieTensor) else X
->>>>>>> 19b79e8d
+        X = X.tensor() if isinstance(X, LieTensor) else X
         x = RxSO3_Log.apply(X)
         return LieTensor(x, ltype=rxso3_type)
 
     def Act(self, X, p):
-<<<<<<< HEAD
-        assert not self.on_manifold and isinstance(p, torch.Tensor)
-        assert p.shape[-1] == 3 or p.shape[-1] == 4, "Invalid Tensor Dimension"
-        X = X.tensor() if hasattr(X, "ltype") else X
-=======
         assert not self.on_manifold and isinstance(p, Tensor)
         assert p.shape[-1]==3 or p.shape[-1]==4, "Invalid Tensor Dimension"
         X = X.tensor() if isinstance(X, LieTensor) else X
->>>>>>> 19b79e8d
         input, out_shape = broadcast_inputs(X, p)
         if p.shape[-1] == 3:
             out = RxSO3_Act.apply(*input)
@@ -946,19 +710,9 @@
 
     def Mul(self, X, Y):
         # Transform on transform
-<<<<<<< HEAD
-        X = X.tensor() if hasattr(X, "ltype") else X
-        if (
-            not self.on_manifold
-            and isinstance(Y, LieTensor)
-            and not Y.ltype.on_manifold
-        ):
-            Y = Y.tensor() if hasattr(Y, "ltype") else Y
-=======
         X = X.tensor() if isinstance(X, LieTensor) else X
         if not self.on_manifold and isinstance(Y, LieTensor) and not Y.ltype.on_manifold:
             Y = Y.tensor() if hasattr(Y, 'ltype') else Y
->>>>>>> 19b79e8d
             input, out_shape = broadcast_inputs(X, Y)
             out = RxSO3_Mul.apply(*input)
             dim = -1 if out.nelement() != 0 else X.shape[-1]
@@ -973,22 +727,13 @@
         raise NotImplementedError("Invalid __mul__ operation")
 
     def Inv(self, X):
-<<<<<<< HEAD
-        X = X.tensor() if hasattr(X, "ltype") else X
-=======
-        X = X.tensor() if isinstance(X, LieTensor) else X
->>>>>>> 19b79e8d
+        X = X.tensor() if isinstance(X, LieTensor) else X
         out = RxSO3_Inv.apply(X)
         return LieTensor(out, ltype=RxSO3_type)
 
     def Adj(self, X, a):
-<<<<<<< HEAD
-        X = X.tensor() if hasattr(X, "ltype") else X
-        a = a.tensor() if hasattr(a, "ltype") else a
-=======
         X = X.tensor() if isinstance(X, LieTensor) else X
         a = a.tensor() if isinstance(a, LieTensor) else a
->>>>>>> 19b79e8d
         input, out_shape = broadcast_inputs(X, a)
         out = RxSO3_AdjXa.apply(*input)
         dim = -1 if out.nelement() != 0 else a.shape[-1]
@@ -996,34 +741,20 @@
         return LieTensor(out, ltype=rxso3_type)
 
     def AdjT(self, X, a):
-<<<<<<< HEAD
-        X = X.tensor() if hasattr(X, "ltype") else X
-        a = a.tensor() if hasattr(a, "ltype") else a
-=======
         X = X.tensor() if isinstance(X, LieTensor) else X
         a = a.tensor() if isinstance(a, LieTensor) else a
->>>>>>> 19b79e8d
         input, out_shape = broadcast_inputs(X, a)
         out = RxSO3_AdjTXa.apply(*input)
         dim = -1 if out.nelement() != 0 else a.shape[-1]
         out = out.view(out_shape + (dim,))
         return LieTensor(out, ltype=rxso3_type)
 
-<<<<<<< HEAD
-    def Jinvp(self, X, a):
-        X = X.tensor() if hasattr(X, "ltype") else X
-        a = a.tensor() if hasattr(a, "ltype") else a
-        (X, a), out_shape = broadcast_inputs(X, a)
-        out = (rxso3_Jl_inv(RxSO3_Log.apply(X)) @ a.unsqueeze(-1)).squeeze(-1)
-        dim = -1 if out.nelement() != 0 else a.shape[-1]
-=======
     def Jinvp(self, X, p):
         X = X.tensor() if isinstance(X, LieTensor) else X
         p = p.tensor() if isinstance(p, LieTensor) else p
         (X, p), out_shape = broadcast_inputs(X, p)
         out = (rxso3_Jl_inv(RxSO3_Log.apply(X)) @ p.unsqueeze(-1)).squeeze(-1)
         dim = -1 if out.nelement() != 0 else p.shape[-1]
->>>>>>> 19b79e8d
         out = out.view(out_shape + (dim,))
         return LieTensor(out, ltype=rxso3_type)
 
@@ -1054,20 +785,12 @@
         super().__init__(4, 5, 4)
 
     def Exp(self, x):
-<<<<<<< HEAD
-        x = x.tensor() if hasattr(x, "ltype") else x
-=======
         x = x.tensor() if isinstance(x, LieTensor) else x
->>>>>>> 19b79e8d
         X = rxso3_Exp.apply(x)
         return LieTensor(X, ltype=RxSO3_type)
 
     def Mul(self, X, Y):
-<<<<<<< HEAD
-        X = X.tensor() if hasattr(X, "ltype") else X
-=======
-        X = X.tensor() if isinstance(X, LieTensor) else X
->>>>>>> 19b79e8d
+        X = X.tensor() if isinstance(X, LieTensor) else X
         # (scalar or tensor) * manifold
         if self.on_manifold:
             return LieTensor(torch.mul(X, Y), ltype=rxso3_type)
@@ -1094,7 +817,7 @@
         data = torch.cat([rotation, scale], dim=-1)
         x = LieTensor(data, ltype=rxso3_type)
         x.requires_grad_(requires_grad)
-        return x
+        return LieTensor(data, ltype=rxso3_type).requires_grad_(requires_grad)
 
 
 class so2Type(LieType):
@@ -1131,7 +854,7 @@
         )
 
     def matrix(self, input):
-        """To 3x3 matrix"""
+        '''To 3x3 matrix'''
         X = input.Exp()
         return X.matrix()
         # I = torch.eye(3, dtype=X.dtype, device=X.device)
@@ -1142,9 +865,9 @@
         return input.Exp().rotation()
 
     def Jr(self, x):
-        """
+        '''
         Right jacobian of so(3)
-        """
+        '''
         raise NotImplementedError()
         K = vec2skew(x)
         theta = torch.linalg.norm(x, dim=-1, keepdim=True).unsqueeze(-1)
@@ -1252,7 +975,7 @@
         return input.copy_(LieTensor(other[..., :3], ltype=so2_type).Exp() * input)
 
     def matrix(self, input):
-        """To 3x3 matrix"""
+        '''To 3x3 matrix'''
         I = torch.eye(2, dtype=input.dtype, device=input.device)
         I = I.view([1] * (input.dim() - 1) + [2, 2])
         return input.unsqueeze(-2).Act(I).transpose(-1, -2)
@@ -1267,9 +990,9 @@
         return X
 
     def Jr(self, X):
-        """
+        '''
         Right jacobian of SO(3)
-        """
+        '''
         return X.Log().Jr()
 
 
@@ -1415,7 +1138,7 @@
         return LieTensor(data, ltype=SE2_type).requires_grad_(requires_grad)
 
     def matrix(self, input):
-        """To 3x3 matrix"""
+        '''To 3x3 matrix'''
         I = torch.eye(3, dtype=input.dtype, device=input.device)
         I = I.view([1] * (input.dim() - 1) + [3, 3])
         return input.unsqueeze(-2).Act(I).transpose(-1, -2)
@@ -1437,13 +1160,8 @@
 liealgebra = [so3_type, se3_type, sim3_type, rxso3_type, so2_type, se2_type]
 
 
-<<<<<<< HEAD
-class LieTensor(torch.Tensor):
-    r"""A sub-class of :obj:`torch.Tensor` to represent Lie Algebra and Lie Group.
-=======
 class LieTensor(Tensor):
-    r""" A sub-class of :obj:`Tensor` to represent Lie Algebra and Lie Group.
->>>>>>> 19b79e8d
+    r''' A sub-class of :obj:`Tensor` to represent Lie Algebra and Lie Group.
 
     Args:
         data (:obj:`Tensor`, or :obj:`list`, or ':obj:`int`...'): A
@@ -1577,7 +1295,7 @@
         `converting functions <https://pypose.org/docs/main/convert/>`_ between Lie Groups
         and other data structures, e.g., transformation matrix, Euler angle, etc. The users
         can convert data between Lie Group and Lie algebra with :obj:`Exp` and :obj:`Log`.
-    """
+    '''
 
     def __init__(self, *data, ltype: LieType):
         assert self.shape[-1:] == ltype.dimension, (
@@ -1616,19 +1334,9 @@
 
     @classmethod
     def __torch_function__(cls, func, types, args=(), kwargs={}):
-<<<<<<< HEAD
-        ltypes = (torch.Tensor if t is LieTensor or Parameter else t for t in types)
-        data = torch.Tensor.__torch_function__(func, ltypes, args, kwargs)
-        if (
-            data is not None
-            and hasattr(func, "__name__")
-            and func.__name__ in HANDLED_FUNCTIONS
-        ):
-=======
         ltypes = (Tensor if t is LieTensor or Parameter else t for t in types)
         data = Tensor.__torch_function__(func, ltypes, args, kwargs)
         if data is not None and hasattr(func, '__name__') and func.__name__ in HANDLED_FUNCTIONS:
->>>>>>> 19b79e8d
             args, spec = tree_flatten(args)
             ltype = [arg.ltype for arg in args if isinstance(arg, LieTensor)][0]
 
@@ -1650,13 +1358,8 @@
 
     @property
     def lshape(self) -> torch.Size:
-<<<<<<< HEAD
-        r"""
-        LieTensor Shape (shape of torch.Tensor by ignoring the last dimension)
-=======
         r'''
         LieTensor Shape (shape of Tensor by ignoring the last dimension)
->>>>>>> 19b79e8d
 
         Returns:
             torch.Size
@@ -1675,16 +1378,11 @@
             torch.Size([2, 7])
             >>> x.ltype.dimension
             torch.Size([7])
-        """
+        '''
         return self.shape[:-1]
 
-<<<<<<< HEAD
-    def lview(self, *shape):
-        r"""
-=======
     def lview(self, *shape) -> LieTensor:
         r'''
->>>>>>> 19b79e8d
         Returns a new LieTensor with the same data as the self tensor but of a different
         :obj:`lshape`.
 
@@ -1707,204 +1405,133 @@
             torch.Size([2, 2, 3])
             >>> x.lview(-1).lshape
             torch.Size([4])
-        """
+        '''
         return self.view(*shape + self.ltype.dimension)
 
-<<<<<<< HEAD
-    def Exp(self):
-        r"""
-=======
     def Exp(self) -> LieTensor:
         r'''
->>>>>>> 19b79e8d
         See :meth:`pypose.Exp`
-        """
+        '''
         return self.ltype.Exp(self)
 
-<<<<<<< HEAD
-    def Log(self):
-        r"""
-=======
     def Log(self) -> LieTensor:
         r'''
->>>>>>> 19b79e8d
         See :meth:`pypose.Log`
-        """
+        '''
         return self.ltype.Log(self)
 
-<<<<<<< HEAD
-    def Inv(self):
-        r"""
-=======
     def Inv(self) -> LieTensor:
         r'''
->>>>>>> 19b79e8d
         See :meth:`pypose.Inv`
-        """
+        '''
         return self.ltype.Inv(self)
 
-<<<<<<< HEAD
-    def Act(self, p):
-        r"""
-=======
     def Act(self, p: Tensor) -> Tensor:
         r'''
->>>>>>> 19b79e8d
         See :meth:`pypose.Act`
-        """
+        '''
         return self.ltype.Act(self, p)
 
     def add(self, other, alpha=1):
-        r"""
+        r'''
         See :meth:`pypose.add`
-        """
+        '''
         return self.clone().add_(other=alpha * other)
 
     def add_(self, other, alpha=1):
-        r"""
+        r'''
         See :meth:`pypose.add_`
-        """
+        '''
         return self.ltype.add_(self, other=alpha * other)
 
     def __add__(self, other):
         return self.add(other=other)
 
     def __mul__(self, other):
-        r"""
+        r'''
         See :meth:`pypose.mul`
-        """
+        '''
         return self.ltype.Mul(self, other)
 
     def mul(self, other):
-        r"""
+        r'''
         See :meth:`pypose.mul`
-        """
+        '''
         return self.ltype.Mul(self, other)
 
     def __matmul__(self, other):
-        r"""
+        r'''
         See :meth:`pypose.matmul`
-        """
+        '''
         if isinstance(other, LieTensor):
             return self.ltype.Mul(self, other)
         else:  # Same with: self.ltype.matrix(self) @ other
             return self.Act(other)
 
-<<<<<<< HEAD
-    def Retr(self, a):
-        r"""
-=======
     def Retr(self, a: LieTensor) -> LieTensor:
         r'''
->>>>>>> 19b79e8d
         See :meth:`pypose.Retr`
-        """
+        '''
         return self.ltype.Retr(self, a)
 
-<<<<<<< HEAD
-    def Adj(self, a):
-        r"""
-=======
     def Adj(self, a: LieTensor | Tensor) -> LieTensor:
         r'''
->>>>>>> 19b79e8d
         See :meth:`pypose.Adj`
-        """
+        '''
         return self.ltype.Adj(self, a)
 
-<<<<<<< HEAD
-    def AdjT(self, a):
-        r"""
-=======
     def AdjT(self, a: LieTensor | Tensor) -> LieTensor:
         r'''
->>>>>>> 19b79e8d
         See :meth:`pypose.AdjT`
-        """
+        '''
         return self.ltype.AdjT(self, a)
 
-<<<<<<< HEAD
-    def Jinvp(self, p):
-        r"""
-=======
     def Jinvp(self, p: LieTensor | Tensor) -> LieTensor:
         r'''
->>>>>>> 19b79e8d
         See :meth:`pypose.Jinvp`
-        """
+        '''
         return self.ltype.Jinvp(self, p)
 
     def Jr(self):
-        r"""
+        r'''
         See :meth:`pypose.Jr`
-        """
+        '''
         return self.ltype.Jr(self)
 
-<<<<<<< HEAD
-    def tensor(self) -> torch.Tensor:
-        r"""
+    def tensor(self) -> Tensor:
+        r'''
         See :meth:`pypose.tensor`
-        """
-        return torch.Tensor.as_subclass(self, torch.Tensor)
-
-    def matrix(self) -> torch.Tensor:
-        r"""
-=======
-    def tensor(self) -> Tensor:
-        r'''
-        See :meth:`pypose.tensor`
         '''
         return Tensor.as_subclass(self, Tensor)
 
     def matrix(self) -> Tensor:
         r'''
->>>>>>> 19b79e8d
         See :meth:`pypose.matrix`
-        """
+        '''
         return self.ltype.matrix(self)
 
-<<<<<<< HEAD
-    def translation(self) -> torch.Tensor:
-        r"""
-=======
     def translation(self) -> Tensor:
         r'''
->>>>>>> 19b79e8d
         See :meth:`pypose.translation`
-        """
+        '''
         return self.ltype.translation(self)
 
-<<<<<<< HEAD
-    def rotation(self):
-        r"""
-=======
     def rotation(self) -> LieTensor:
         r'''
->>>>>>> 19b79e8d
         See :meth:`pypose.rotation`
-        """
+        '''
         return self.ltype.rotation(self)
 
-<<<<<<< HEAD
-    def scale(self) -> torch.Tensor:
-        r"""
-=======
     def scale(self) -> Tensor:
         r'''
->>>>>>> 19b79e8d
         See :meth:`pypose.scale`
-        """
+        '''
         return self.ltype.scale(self)
 
-<<<<<<< HEAD
-    def euler(self, eps=2e-4) -> torch.Tensor:
-        r"""
-=======
     def euler(self, eps=2e-4) -> Tensor:
         r'''
->>>>>>> 19b79e8d
         See :meth:`pypose.euler`
-        """
+        '''
         data = self.rotation().tensor()
         x, y = data[..., 0], data[..., 1]
         z, w = data[..., 2], data[..., 3]
@@ -1930,7 +1557,7 @@
         return torch.stack([roll, pitch, yaw], dim=-1)
 
     def identity_(self):
-        r"""
+        r'''
         Inplace set the LieTensor to identity.
 
         Return:
@@ -1950,64 +1577,48 @@
             SO3Type LieTensor:
             tensor([[0., 0., 0., 1.],
                     [0., 0., 0., 1.]])
-        """
+        '''
         return self.ltype.identity_(self)
 
     def cumops(self, dim: int, ops):
-        r"""
+        r'''
         See :func:`pypose.cumops`
-        """
+        '''
         return self.ltype.cumops(self, dim, ops)
 
-<<<<<<< HEAD
-    def cummul(self, dim, left=True):
-=======
     def cummul(self, dim: int, left = True) -> LieTensor:
->>>>>>> 19b79e8d
-        r"""
+        r'''
         See :func:`pypose.cummul`
-        """
+        '''
         return self.ltype.cummul(self, dim, left)
 
-<<<<<<< HEAD
-    def cumprod(self, dim, left=True):
-=======
     def cumprod(self, dim: int, left = True) -> LieTensor:
->>>>>>> 19b79e8d
-        r"""
+        r'''
         See :func:`pypose.cumprod`
-        """
+        '''
         return self.ltype.cumprod(self, dim, left)
 
     def cumops_(self, dim: int, ops):
-        r"""
+        r'''
         Inplace version of :func:`pypose.cumops`
-        """
+        '''
         return self.ltype.cumops_(self, dim, ops)
 
-<<<<<<< HEAD
-    def cummul_(self, dim, left=True):
-=======
     def cummul_(self, dim: int, left = True) -> LieTensor:
->>>>>>> 19b79e8d
-        r"""
+        r'''
         Inplace version of :func:`pypose.cummul`
-        """
+        '''
         return self.ltype.cummul_(self, dim, left)
 
-<<<<<<< HEAD
-    def cumprod_(self, dim, left=True):
-=======
     def cumprod_(self, dim: int, left = True) -> LieTensor:
->>>>>>> 19b79e8d
-        r"""
+        r'''
         Inplace version of :func:`pypose.cumprod`
-        """
+        '''
         return self.ltype.cumprod_(self, dim, left)
 
 
 class Parameter(LieTensor, nn.Parameter):
-    r"""
+    r'''
     A kind of LieTensor that is to be considered a module parameter.
 
     Parameters are of :meth:`LieTensor` and :meth:`torch.nn.Parameter`,
@@ -2028,7 +1639,7 @@
         >>> x.grad
         tensor([[0.8590, 1.4069, 0.6261, 0.0000],
                 [1.2869, 1.0748, 0.5385, 0.0000]])
-    """
+    '''
 
     def __init__(self, data, **kwargs):
         self.ltype = data.ltype
