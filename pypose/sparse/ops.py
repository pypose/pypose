import torch
from typing import List



def _sparse_csr_mm(mat1, mat2):
    if isinstance(mat1, torch.Tensor) and mat1.layout == torch.sparse_bsr:
        if isinstance(mat2, torch.Tensor) and mat2.layout == torch.sparse_bsc:
            return bsr_bsc_matmul(mat1, mat2)
    elif isinstance(mat1, torch.Tensor) and mat1.layout == torch.sparse_bsc:
        if isinstance(mat2, torch.Tensor) and mat2.layout == torch.sparse_bsr:
            raise NotImplemented
    #https://github.com/pytorch/pytorch/blob/3fa3ed4923c19a2b8d2da69e994169b4c8ac5fe3/
    #aten/src/ATen/native/sparse/SparseCsrTensorMath.cpp#L789
    if mat1.is_sparse_csr and mat2.is_sparse_csr:
        size = [mat1.size(0), mat2.size(1)]
        zero = torch.zeros(size, dtype=mat2.dtype, device=mat2.device, layout=mat2.layout)
        return torch.addmm(zero, mat1, mat2, beta=0.0, alpha=1.0)

    if (mat1.layout == torch.sparse_csc or mat1.layout == torch.sparse_csr) and\
        (mat2.layout == torch.sparse_csc or mat2.layout == torch.sparse_csr):
        return _sparse_csr_mm(mat1.to_sparse_csr(), mat2.to_sparse_csr())

    if mat1.layout == torch.sparse_csc and mat2.layout == torch.strided:
        return _sparse_csr_mm(mat1.to_sparse_csr(), mat2)

    if mat2.layout == torch.strided:
        size = [mat1.size(0), mat2.size(1)]
        zero = torch.zeros(size, dtype=mat1.dtype, device=mat1.device, layout=mat2.layout)
        return torch.addmm(zero, mat1, mat2, beta=0.0, alpha=1.0)

    size = [mat1.size(0), mat2.size(1)]
    zero = torch.zeros(size, dtype=mat1.dtype, device=mat1.device, layout=mat1.layout),
    return torch.addmm(zero, mat1, mat2, beta=0.0, alpha=1.0)


@torch.jit.script
def bsr_bsc_matmul(bsr:torch.Tensor, bsc:torch.Tensor):
    assert bsr.shape[-1] == bsc.shape[-2]
    assert bsr.layout == torch.sparse_bsr or bsr.layout == torch.sparse_csr
    assert bsc.layout == torch.sparse_bsc or bsc.layout == torch.sparse_csc
    crow_indices = bsr.crow_indices() # b + 1 dimensional
    col_indices = bsr.col_indices() # b + 1 dimensional
    csr_values = bsr.values() # 1 + 2 dimensional

    ccol_indices = bsc.ccol_indices() # b + 1 dimensional
    row_indices = bsc.row_indices() # b + 1 dimensional
    csc_values = bsc.values() # 1 + 2 dimensional

    idx_dtype = crow_indices.dtype

    assert bsr.ndim == 2 and bsc.ndim == 2, "bsr and bsc must be 2 dimensional. \
    batch dimension is yet not supported."
    m, n, p = bsr.shape[-2], bsr.shape[-1], bsc.shape[-1]
    dm, dn, dp = csr_values.shape[-2], csr_values.shape[-1], csc_values.shape[-1]
    sm, sn, sp = m // dm, n // dn, p // dp
    assert dm * sm == m
    assert dn * sn == n
    assert dp * sp == p

    result_step: int = 0
    coo_indices: List[int] = list()
    index: List[int] = list()
    source: List[int] = list()
    for i in range(sm):
        for j in range(sp):
            nz: bool = False
            k2 = int(ccol_indices[j].item())
            for k1 in range(int(crow_indices[i].item()), int(crow_indices[i+1].item())):
                if k2 == ccol_indices[j+1]:
                    break
                while row_indices[k2] < col_indices[k1] and k2 < ccol_indices[j+1] - 1:
                    k2 += 1
                if row_indices[k2] == col_indices[k1]:
                    index.append(result_step)
                    source.append(k1)
                    source.append(k2)
                    nz = True
            if nz:
                result_step += 1
                coo_indices.append(i)
                coo_indices.append(j)
    source = torch.tensor(source, dtype=idx_dtype, device=bsr.device).view(-1, 2)
    index = torch.tensor(index, dtype=idx_dtype, device=bsr.device)
    prod = torch.bmm(csr_values[source[:, 0]], csc_values[source[:, 1]])
    values_shape = (result_step, dm, dp)
    reduced = torch.zeros(values_shape, dtype=prod.dtype, device=prod.device)
    reduced.scatter_add_(0, index.unsqueeze(-1).unsqueeze(-1).expand_as(prod), prod)
    # Indices should be prepared on CPU, IN ANY CASE
    coo_indices = torch.tensor(coo_indices, dtype=idx_dtype, device='cpu')
    coo_indices = coo_indices.view(-1, 2).T
    # use fake coo
    dummy_val = torch.zeros(coo_indices.shape[-1], dtype=prod.dtype, device='cpu')
    dummy = torch.sparse_coo_tensor(indices=coo_indices, values=dummy_val, size=(sm, sp))
    dummy_csr = dummy.coalesce().to_sparse_csr()
    crow = dummy_csr.crow_indices().to(bsr.device)
    col = dummy_csr.col_indices().to(bsr.device)
<<<<<<< HEAD
    return torch.sparse_bsr_tensor(crow, col, reduced, size=(m, p), dtype=reduced.dtype)
=======
    return torch.sparse_bsr_tensor(crow, col, reduced, size=(m, p),
                                   dtype=reduced.dtype, device=reduced.device)


with warnings.catch_warnings():
    warnings.simplefilter("ignore")
    sparse_lib = Library('aten', 'IMPL')
    sparse_lib.impl('mm', _sparse_csr_mm, 'SparseCsrCPU')
    sparse_lib.impl('mm', _sparse_csr_mm, 'SparseCsrCUDA')
>>>>>>> 8928c7fd
<|MERGE_RESOLUTION|>--- conflicted
+++ resolved
@@ -95,16 +95,5 @@
     dummy_csr = dummy.coalesce().to_sparse_csr()
     crow = dummy_csr.crow_indices().to(bsr.device)
     col = dummy_csr.col_indices().to(bsr.device)
-<<<<<<< HEAD
-    return torch.sparse_bsr_tensor(crow, col, reduced, size=(m, p), dtype=reduced.dtype)
-=======
     return torch.sparse_bsr_tensor(crow, col, reduced, size=(m, p),
                                    dtype=reduced.dtype, device=reduced.device)
-
-
-with warnings.catch_warnings():
-    warnings.simplefilter("ignore")
-    sparse_lib = Library('aten', 'IMPL')
-    sparse_lib.impl('mm', _sparse_csr_mm, 'SparseCsrCPU')
-    sparse_lib.impl('mm', _sparse_csr_mm, 'SparseCsrCUDA')
->>>>>>> 8928c7fd
