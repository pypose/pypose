--- conflicted
+++ resolved
@@ -1,9 +1,4 @@
-<<<<<<< HEAD
-from .dynamics import _System, LTI
-from .imu_preintegrator import IMUPreintegrator
-=======
 import imp
 from .imu_preintegrator import IMUPreintegrator
 from .dynamics import System
-from .dynamics import LTI
->>>>>>> e2dde36d
+from .dynamics import LTI