--- conflicted
+++ resolved
@@ -2,11 +2,8 @@
 from .lqr import LQR
 from .ekf import EKF
 from .ukf import UKF
-<<<<<<< HEAD
 from .lqr_acc import ACLQR
-=======
 from .mpc import MPC
->>>>>>> 6598a84c
 from .pf import PF
 from .dynamics import System, LTI, LTV, NLS
 from .imu_preintegrator import IMUPreintegrator
