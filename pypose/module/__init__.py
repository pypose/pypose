<<<<<<< HEAD
from .dynamics import LTI
from .imu_preintegrator import IMUPreintegrator
=======
from .imu_preintegrator import IMUPreintegrator
from .dynamics import LTI
>>>>>>> f7a15d2c
<|MERGE_RESOLUTION|>--- conflicted
+++ resolved
@@ -1,7 +1,2 @@
-<<<<<<< HEAD
-from .dynamics import LTI
 from .imu_preintegrator import IMUPreintegrator
-=======
-from .imu_preintegrator import IMUPreintegrator
-from .dynamics import LTI
->>>>>>> f7a15d2c
+from .dynamics import LTI