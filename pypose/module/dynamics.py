import torch as torch
import torch.nn as nn
import pypose as pp
from torch.autograd.functional import jacobian


class System(nn.Module):
    r'''
    The base class of a general discrete-time system dynamics model.
    
    The state transision function :math:`\mathbf{f}` and observation function
    :math:`\mathbf{g}` are given by:

    .. math::
        \begin{aligned}
            \mathbf{x}_{k+1} &= \mathbf{f}(\mathbf{x}_k, \mathbf{u}_k, t_k), \\
            \mathbf{y}_{k}   &= \mathbf{g}(\mathbf{x}_k, \mathbf{u}_k, t_k), 
        \end{aligned}

    where :math:`k`, :math:`\mathbf{x}`, :math:`\mathbf{u}`, :math:`\mathbf{y}` are the time
    step, state(s), input(s), and observation(s), respectively.

    Note:
        To use the class, users need to inherit this class and define methods
        :obj:`state_transition` and :obj:`observation`, which are automatically called by
        internal :obj:`forward` method.
        The system timestamp (starting from **0**) is also self-added automatically once
        the :obj:`forward` method is called.

    Note:

        This class provides automatic **linearlization** at a reference point
        :math:`\chi^*=(\mathbf{x}^*, \mathbf{u}^*, t^*)` along a trajectory.
        One can directly call those linearized system matrices as properties including
        :obj:`A`, :obj:`B`, :obj:`C`, :obj:`D`, :obj:`c1`, and :obj:`c2`, after calling
        a method :obj:`set_refpoint`.

        Consider a point
        :math:`\chi=(\mathbf{x}^*+\delta\mathbf{x}, \mathbf{u}^*+\delta\mathbf{u}, t^*)` near
        :math:`\chi^*`. We have

        .. math::
            \begin{aligned}
            \mathbf{f}(\mathbf{x}, \mathbf{u}, t^*) &\approx \mathbf{f}(\mathbf{x}^*, 
                \mathbf{u}^*, t^*) +  \left. \frac{\partial \mathbf{f}}{\partial \mathbf{x}}
                \right|_{\chi^*} \delta \mathbf{x} + \left. \frac{\partial \mathbf{f}} 
                {\partial \mathbf{u}} \right|_{\chi^*} \delta \mathbf{u} \\
            &= \mathbf{f}(\mathbf{x}^*, \mathbf{u}^*, t^*) + \mathbf{A}(\mathbf{x} 
                - \mathbf{x}^*) + \mathbf{B}(\mathbf{u}-\mathbf{u}^*) \\
            &= \mathbf{A}\mathbf{x} + \mathbf{B}\mathbf{u} + \mathbf{c}_1
            \end{aligned}

        and

        .. math::
            \mathbf{g}(\mathbf{x}, \mathbf{u}, t^*) \approx \mathbf{C}\mathbf{x} \
                        + \mathbf{D}\mathbf{u} + \mathbf{c}_2

        The notion of linearization is slightly different from that in dynamical system
        theory. First, the linearization can be done for arbitrary point(s), not limit to
        the equilibrium point(s), and therefore the extra constant terms :math:`\mathbf{c}_1`
        and :math:`\mathbf{c}_2` are produced. Second, the linearized equations are represented
        by the full states and inputs: :math:`\mathbf{x}` and :math:`\mathbf{u}`, rather than 
        the perturbation format: :math:`\delta \mathbf{x}` and :math:`\delta \mathbf{u}`
        so that the model is consistent with, e.g., the LTI model and the iterative LQR
        solver. More details go to :meth:`LTI`.

    Example:

        A simple linear time-varying system.  Here we show an example for advancing one
        time step of the system at a given time step and computing the linearization.

        >>> import math, torch
        >>> import pypose as pp
        ... 
        >>> class Floquet(pp.module.System):
        ...     def __init__(self):
        ...         super().__init__()
        ... 
        ...     def state_transition(self, state, input, t):
        ... 
        ...         cc = (2 * math.pi * t / 100).cos()
        ...         ss = (2 * math.pi * t / 100).sin()
        ... 
        ...         A = torch.tensor([[   1., cc/10],
        ...                           [cc/10,    1.]], device=t.device)
        ...         B = torch.tensor([[ss],
        ...                           [1.]], device=t.device)
        ... 
        ...         return pp.bmv(A, state) + pp.bmv(B, input)
        ... 
        ...     def observation(self, state, input, t):
        ...         return state + t
        ...
        >>> # Start from t = 8, and advance one step to t = 9.
        >>> step, current = 8, torch.tensor([1., 1.])
        >>> input = torch.tensor(2 * math.pi / 50 * step).sin()
<<<<<<< HEAD
        ... 
        >>> system = Floquet().reset(t = step)
        >>> next, observation = system(current, input)
        >>> system.set_refpoint()
        ... 
=======
        ... 
        >>> system = Floquet().reset(t = step)
        >>> next, observation = system(current, input)
        >>> system.set_refpoint()
        ... 
>>>>>>> 05a6341c
        >>> print(next)        # Next state
        >>> print(observation) # Observation
        >>> print(system.A)    # Linearized state matrix
        >>> print(system.B)    # Linearized input matrix
        tensor([1.4944, 1.9320])
        tensor([9., 9.])
        tensor([[1.0000, 0.0844],
                [0.0844, 1.0000]])
        tensor([[0.5358],
                [1.0000]])

    Note:
        For generating one trajecotry given a series of inputs, advanced use of
        linearization, and more practical examples can be found at `examples/module/dynamics
        <https://github.com/pypose/pypose/tree/main/examples/module/dynamics>`_.
    '''

    def __init__(self):
        super().__init__()
        self.jacargs = {'vectorize':True, 'strategy':'reverse-mode'}
        self.register_buffer('_t',torch.zeros(1))
        self.register_forward_hook(self.forward_hook)

    def forward_hook(self, module, inputs, outputs):
        r'''
        Automatically advances the time step.
        '''
        self._t.add_(1)

    def forward(self, state, input):
        r'''
        Defines the computation performed at every call that advances the system by one time step.

        Note:
            The :obj:`forward` method implicitly increments the time step via :obj:`forward_hook`.
            :obj:`state_transition` and :obj:`observation` still accept time for the flexiblity
            such as time-varying system. One can directly access the current system time via the
            property :obj:`systime`.

        Note:
            To introduce noise in a model, redefine this method via
            subclassing. See example in ``examples/module/ekf/tank_robot.py``.
        '''
        self.state, self.input = torch.atleast_1d(state), torch.atleast_1d(input)
        state = self.state_transition(self.state, self.input, self.systime)
        obs = self.observation(self.state, self.input, self.systime)
        return state, obs

    def state_transition(self, state, input, t=None):
        r'''
        Args:
            state (:obj:`Tensor`): The state of the dynamical system
            input (:obj:`Tensor`): The input to the dynamical system
            t (:obj:`Tensor`): The time step of the dynamical system.  Default: ``None``.

        Returns:
            Tensor: The state of the system at next time step

        Note:
            The users need to define this method and can access the current time via the property
            :obj:`systime`. Don't introduce system transision noise in this function, as it will
            be used for linearizing the system automaticalluy.
        '''
        raise NotImplementedError("The users need to define their own state transition method")

    def observation(self, state, input, t=None):
        r'''
        Args:
            state (:obj:`Tensor`): The state of the dynamical system
            input (:obj:`Tensor`): The input to the dynamical system
            t (:obj:`Tensor`): The time step of the dynamical system.  Default: ``None``.

        Returns:
            Tensor: The observation of the system at the current step

        Note:
            The users need to define this method and can access the current system time via the
            property :obj:`systime`. Don't introduce system transision noise in this function,
            as it will be used for linearizing the system automaticalluy.
        '''
        raise NotImplementedError("The users need to define their own observation method")

    def reset(self, t=0):
        self._t.fill_(t)
        return self

    def set_refpoint(self, state=None, input=None, t=None):
        r'''
        Function to set the reference point for linearization.

        Args: 
            state (:obj:`Tensor`): The reference state of the dynamical system. If ``None``,
                the the most recent state is taken. Default: ``None``.
            input (:obj:`Tensor`): The reference input to the dynamical system. If ``None``,
                the the most recent input is taken. Default: ``None``.
            t (:obj:`Tensor`): The reference time step of the dynamical system. If ``None``,
                the the most recent timestamp is taken. Default: ``None``.

        Returns:
            The ``self`` module.

        Warning:
            For nonlinear systems, the users have to call this function before getting the
            linearized system.
        '''
        self._ref_state = self.state if state is None else torch.atleast_1d(state)
        self._ref_input = self.input if input is None else torch.atleast_1d(input)
        self._ref_t = self.systime if t is None else torch.atleast_1d(t)
        self._ref_f = self.state_transition(self._ref_state, self._ref_input, self._ref_t)
        self._ref_g = self.observation(self._ref_state, self._ref_input, self._ref_t)
        return self

    @property
    def systime(self):
        r'''
            System time, automatically advanced by :obj:`forward_hook`.
        '''
        return self._t

    @property
    def A(self):
        r'''
        Linear/linearized system state matrix.

        .. math::
            \mathbf{A} = \left. \frac{\partial \mathbf{f}}{\partial \mathbf{x}} \right|_{\chi^*}
        '''
        func = lambda x: self.state_transition(x, self._ref_input, self._ref_t)
        return jacobian(func, self._ref_state, **self.jacargs)

    @property
    def B(self):
        r'''
        Linear/linearized system input matrix.

        .. math::
            \mathbf{B} = \left. \frac{\partial \mathbf{f}}{\partial \mathbf{u}} \right|_{\chi^*}
        '''
        func = lambda x: self.state_transition(self._ref_state, x, self._ref_t)
        return jacobian(func, self._ref_input, **self.jacargs)

    @property
    def C(self):
        r'''
        Linear/linearized system output matrix.

        .. math::
            \mathbf{C} = \left. \frac{\partial \mathbf{g}}{\partial \mathbf{x}} \right|_{\chi^*}
        '''
        func = lambda x: self.observation(x, self._ref_input, self._ref_t)
        return jacobian(func, self._ref_state, **self.jacargs)
 
    @property
    def D(self):
        r'''
        Linear/Linearized system observation matrix.

        .. math::
            \mathbf{D} = \left. \frac{\partial \mathbf{g}}
                                {\partial \mathbf{u}} \right|_{\chi^*}
        '''
        func = lambda x: self.observation(self._ref_state, x, self._ref_t)
        return jacobian(func, self._ref_input, **self.jacargs)

    @property
    def c1(self):
        r'''
        Constant term generated by state-transition.

        .. math::
            \mathbf{c}_1 = \mathbf{f}(\mathbf{x}^*, \mathbf{u}^*, t^*)
                           - \mathbf{A}\mathbf{x}^* - \mathbf{B}\mathbf{u}^*
        '''
        # Potential performance loss here - self.A and self.B involves jacobian eval
        return self._ref_f - pp.bmv(self.A, self._ref_state) - pp.bmv(self.B, self._ref_input)
    
    @property
    def c2(self):
        r'''
        Constant term generated by observation.

        .. math::
            \mathbf{c}_2 = \mathbf{g}(\mathbf{x}^*, \mathbf{u}^*, t^*)
                           - \mathbf{C}\mathbf{x}^* - \mathbf{D}\mathbf{u}^*
        '''
        # Potential performance loss here - self.C and self.D involves jacobian eval
        return self._ref_g - pp.bmv(self.C, self._ref_state) - pp.bmv(self.D, self._ref_input)


class LTI(System):
    r'''
    Discrete-time Linear Time-Invariant (LTI) system.
    
    Args:
        A (:obj:`Tensor`): The state matrix of LTI system.
        B (:obj:`Tensor`): The input matrix of LTI system.
        C (:obj:`Tensor`): The output matrix of LTI system.
        D (:obj:`Tensor`): The observation matrix of LTI system,
        c1 (:obj:`Tensor`, optional): The constant input of LTI system. Default: ``None``
        c2 (:obj:`Tensor`, optional): The constant output of LTI system. Default: ``None``

    A linear time-invariant lumped system can be described by state-space equation of the form:

    .. math::
        \begin{align*}
            \mathbf{x}_{k+1} = \mathbf{A}\mathbf{x}_k + \mathbf{B}\mathbf{u}_k + \mathbf{c}_1 \\
            \mathbf{y}_k     = \mathbf{C}\mathbf{x}_k + \mathbf{D}\mathbf{u}_k + \mathbf{c}_2 \\
        \end{align*}

    where :math:`\mathbf{x}` and :math:`\mathbf{u}` are state and input of the current
    timestamp of LTI system.

    Note:
        The variables including state and input are row vectors, which is the last dimension of
        a Tensor. :obj:`A`, :obj:`B`, :obj:`C`, :obj:`D`, :obj:`x`, :obj:`u` could be a single
        matrix or batched matrices. In the batch case, their dimensions must be consistent so that
        they can be multiplied for each channel.

    Example:
        >>> # Batch, State, Input, Observe Dimension
        >>> Bd, Sd, Id, Od = 2, 3, 2, 2
        >>> # Linear System Matrices
        >>> device = torch.device("cuda" if torch.cuda.is_available() else "cpu")
        >>> A = torch.randn(Bd, Sd, Sd)
        >>> B = torch.randn(Bd, Sd, Id)
        >>> C = torch.randn(Bd, Od, Sd)
        >>> D = torch.randn(Bd, Od, Id)
        >>> c1 = torch.randn(Bd, Sd)
        >>> c2 = torch.randn(Bd, Od)
        ...
        >>> lti = pp.module.LTI(A, B, C, D, c1, c2).to(device)
        ...
        >>> state = torch.randn(Bd, Sd, device=device)
        >>> input = torch.randn(Bd, Id, device=device)
<<<<<<< HEAD
        >>> lti(state, input)
=======
        >>> state, observation = lti(state, input)
>>>>>>> 05a6341c
        tensor([[[-8.5639,  0.0523, -0.2576]],
                [[ 4.1013, -1.5452, -0.0233]]]), 
        tensor([[[-3.5780, -2.2970, -2.9314]], 
                [[-0.4358,  1.7306,  2.7514]]]))

    Note:
        In this general example, all variables are in a batch. User definable as appropriate.

    Note:
        More practical examples can be found at `examples/module/dynamics
        <https://github.com/pypose/pypose/tree/main/examples/module/dynamics>`_.
    '''
    
    def __init__(self, A, B, C, D, c1=None, c2=None):
        super().__init__()
        assert A.ndim >= 2, "Matrices dimensions has to be no smaller than 2"
        assert A.ndim == B.ndim == C.ndim == D.ndim, "Invalid System Matrices dimensions"
        self.register_buffer('A', A)
        self.register_buffer('B', B)
        self.register_buffer('C', C)
        self.register_buffer('D', D)
        self.register_buffer('c1', c1)
        self.register_buffer('c2', c2)

    def forward(self, state, input):
        r'''
        Perform one step advance for the LTI system.
<<<<<<< HEAD
=======

        Args:
            state (:obj:`Tensor`): The state (:math:`\mathbf{x}`) of the system 
            input (:obj:`Tensor`): The input (:math:`\mathbf{u}`) of the system.

        Returns:
            ``tuple`` of Tensor: The state and observation of the system in next time step.
>>>>>>> 05a6341c
        '''
        return super().forward(state, input)

    def state_transition(self, state, input, t=None):
        r'''
        Perform one step of LTI state transition.

        .. math::
<<<<<<< HEAD
            \mathbf{z} = \mathbf{A}\mathbf{x} + \mathbf{B}\mathbf{u} + \mathbf{c}_1
        '''
        return pp.bmv(self.A, state) + pp.bmv(self.B, input) + self.c1
=======
            \mathbf{x}_{k+1} = \mathbf{A}\mathbf{x}_k + \mathbf{B}\mathbf{u}_k + \mathbf{c}_1

        Args:
            state (:obj:`Tensor`): The state (:math:`\mathbf{x}`) of the system 
            input (:obj:`Tensor`): The input (:math:`\mathbf{u}`) of the system.

        Returns:
            ``Tensor``: The state the system in next time step.
        '''
        z = pp.bmv(self.A, state) + pp.bmv(self.B, input)
        return z if self.c1 is None else z + self.c1
>>>>>>> 05a6341c

    def observation(self, state, input, t=None):
        r'''
        Return the observation of LTI system.

        .. math::
<<<<<<< HEAD
            \mathbf{y} = \mathbf{C}\mathbf{x} + \mathbf{D}\mathbf{u} + \mathbf{c}_2
        '''
        return pp.bmv(self.C, state) + pp.bmv(self.D, input) + self.c2

    @property
    def A(self):
        r'''
        System state matrix :obj:`A`
        '''
        return self._A
=======
            \mathbf{y}_k = \mathbf{C}\mathbf{x}_k + \mathbf{D}\mathbf{u}_k + \mathbf{c}_2
>>>>>>> 05a6341c

        Args:
            state (:obj:`Tensor`): The state (:math:`\mathbf{x}`) of the system 
            input (:obj:`Tensor`): The input (:math:`\mathbf{u}`) of the system.

        Returns:
            ``Tensor``: The observation of the system in next time step.
        '''
        y = pp.bmv(self.C, state) + pp.bmv(self.D, input)
        return y if self.c2 is None else y + self.c2<|MERGE_RESOLUTION|>--- conflicted
+++ resolved
@@ -95,19 +95,11 @@
         >>> # Start from t = 8, and advance one step to t = 9.
         >>> step, current = 8, torch.tensor([1., 1.])
         >>> input = torch.tensor(2 * math.pi / 50 * step).sin()
-<<<<<<< HEAD
         ... 
         >>> system = Floquet().reset(t = step)
         >>> next, observation = system(current, input)
         >>> system.set_refpoint()
         ... 
-=======
-        ... 
-        >>> system = Floquet().reset(t = step)
-        >>> next, observation = system(current, input)
-        >>> system.set_refpoint()
-        ... 
->>>>>>> 05a6341c
         >>> print(next)        # Next state
         >>> print(observation) # Observation
         >>> print(system.A)    # Linearized state matrix
@@ -342,11 +334,7 @@
         ...
         >>> state = torch.randn(Bd, Sd, device=device)
         >>> input = torch.randn(Bd, Id, device=device)
-<<<<<<< HEAD
-        >>> lti(state, input)
-=======
         >>> state, observation = lti(state, input)
->>>>>>> 05a6341c
         tensor([[[-8.5639,  0.0523, -0.2576]],
                 [[ 4.1013, -1.5452, -0.0233]]]), 
         tensor([[[-3.5780, -2.2970, -2.9314]], 
@@ -374,8 +362,6 @@
     def forward(self, state, input):
         r'''
         Perform one step advance for the LTI system.
-<<<<<<< HEAD
-=======
 
         Args:
             state (:obj:`Tensor`): The state (:math:`\mathbf{x}`) of the system 
@@ -383,7 +369,6 @@
 
         Returns:
             ``tuple`` of Tensor: The state and observation of the system in next time step.
->>>>>>> 05a6341c
         '''
         return super().forward(state, input)
 
@@ -392,11 +377,6 @@
         Perform one step of LTI state transition.
 
         .. math::
-<<<<<<< HEAD
-            \mathbf{z} = \mathbf{A}\mathbf{x} + \mathbf{B}\mathbf{u} + \mathbf{c}_1
-        '''
-        return pp.bmv(self.A, state) + pp.bmv(self.B, input) + self.c1
-=======
             \mathbf{x}_{k+1} = \mathbf{A}\mathbf{x}_k + \mathbf{B}\mathbf{u}_k + \mathbf{c}_1
 
         Args:
@@ -408,27 +388,13 @@
         '''
         z = pp.bmv(self.A, state) + pp.bmv(self.B, input)
         return z if self.c1 is None else z + self.c1
->>>>>>> 05a6341c
 
     def observation(self, state, input, t=None):
         r'''
         Return the observation of LTI system.
 
         .. math::
-<<<<<<< HEAD
-            \mathbf{y} = \mathbf{C}\mathbf{x} + \mathbf{D}\mathbf{u} + \mathbf{c}_2
-        '''
-        return pp.bmv(self.C, state) + pp.bmv(self.D, input) + self.c2
-
-    @property
-    def A(self):
-        r'''
-        System state matrix :obj:`A`
-        '''
-        return self._A
-=======
             \mathbf{y}_k = \mathbf{C}\mathbf{x}_k + \mathbf{D}\mathbf{u}_k + \mathbf{c}_2
->>>>>>> 05a6341c
 
         Args:
             state (:obj:`Tensor`): The state (:math:`\mathbf{x}`) of the system 
