import torch
from ..module.pnp import EPnP

class ICP(torch.nn.Module):
    r'''
    Iterative Closest Point (ICP) using Singular Value Decomposition (SVD).
    Args:
        steplim: the max step number
        tol: the tolerance of error for early stopping
        matched: whether the input points set and the target points set have been matched
    '''

    def __init__(self, steplim=200, tol=0.0001, init_transform =None):
        super().__init__()
        assert type(init_transform) == pp.LieTensor
        self.steplim = steplim
        self.tol = tol
<<<<<<< HEAD
        self.matched = matched

    def forward(self, p1, p2):
        temppc = p1.clone()
        iter = 0
        err = 0
        if (not self.matched):
            while iter <= self.steplim:
                iter += 1
                nn = self._k_nearest_neighbor(temppc, p2)
                errnew = sum(sum(nn.values) / len(nn.values))
                T = EPnP._points_transform(temppc, p2[:, nn.indices[-1],:].squeeze(-2))
                temppc = T.unsqueeze(-2).Act(temppc)
                if (abs(err - errnew) < self.tol):
                    break
                err = errnew
            T = EPnP._points_transform(p1, temppc)
            return T
        else:
            T = EPnP._points_transform(p1, p2)
            return T

    @staticmethod
    def _k_nearest_neighbor(pc1, pc2, k = 1, norm = 2, sort: bool = False):
=======
        self.init_transform = init_transform
        
    def _k_nearest_neighbor(self, pc1, pc2, k = 1, norm = 2, sort: bool = True):
        
>>>>>>> 0ac88f6d
        r'''
        Select the k nearest neighbor point of pc1 from pc2
        Args:
            pc1: the source points set
            pc2: the target points set
<<<<<<< HEAD
            k: the number of nearest neighbors to find
            norm: the norm to use for distance calculation (1 or 2)
            sort: whether to sort the k nearest neighbors by distance

        Returns:
            distances: the distance between each point in pc1 and
                        its k nearest neighbors in pc2
            indices: the index of the k nearest neighbor points in pc2
=======
            tolerance: the threshold of min distance
        Returns:
            nn.values: the min distance between point in p1 and its nearest neighbor
            nn.indices: the index of the nearest neighbor point in p2
>>>>>>> 0ac88f6d
        '''
        
        diff = pc1.unsqueeze(-2) - pc2.unsqueeze(-3)
        if norm == 1:
            distance = torch.sum(torch.abs(diff), dim=-1)
        elif norm == 2:
            distance = torch.sqrt(torch.sum(diff ** 2, dim=-1))
        else:
            raise ValueError("Invalid norm. Only 1-norm and 2-norm are supported.")

        knn = distance.topk(k, largest=False)

<<<<<<< HEAD
        if k > 1 and sort:
            dist, rank= knn.values.sort(dim=-1)
            idx = torch.gather(knn.indices, -1, rank)
            TopK = torch.namedtuple('TopK', ['values', 'indices'])
            knn = TopK(values=dist, indices=idx)
        return knn
=======
        return nn

    def forward(self, p1, p2):
        temppc = p1.clone()
        iter = 0
        err = 0
        if (self.init_transform != None):
            temppc = self.init_transform.Act(temppc)
        while iter <= self.steplim:
            iter += 1
            nn = self._k_nearest_neighbor(temppc, p2)
            errnew = sum(sum(sum(nn.values) / len(nn.values)))
            T = EPnP._points_transform(temppc, p2[:, nn.indices[-1],:].squeeze(-2))
            temppc = T.unsqueeze(-2).Act(temppc)
            if (abs(err - errnew) < self.tol):
                break
            err = errnew
        T = EPnP._points_transform(p1, temppc)
        return T
>>>>>>> 0ac88f6d
<|MERGE_RESOLUTION|>--- conflicted
+++ resolved
@@ -15,77 +15,30 @@
         assert type(init_transform) == pp.LieTensor
         self.steplim = steplim
         self.tol = tol
-<<<<<<< HEAD
-        self.matched = matched
+        self.init_transform = init_transform
 
-    def forward(self, p1, p2):
-        temppc = p1.clone()
-        iter = 0
-        err = 0
-        if (not self.matched):
-            while iter <= self.steplim:
-                iter += 1
-                nn = self._k_nearest_neighbor(temppc, p2)
-                errnew = sum(sum(nn.values) / len(nn.values))
-                T = EPnP._points_transform(temppc, p2[:, nn.indices[-1],:].squeeze(-2))
-                temppc = T.unsqueeze(-2).Act(temppc)
-                if (abs(err - errnew) < self.tol):
-                    break
-                err = errnew
-            T = EPnP._points_transform(p1, temppc)
-            return T
-        else:
-            T = EPnP._points_transform(p1, p2)
-            return T
+    def _k_nearest_neighbor(self, pc1, pc2, k = 1, norm = 2, sort: bool = True):
 
-    @staticmethod
-    def _k_nearest_neighbor(pc1, pc2, k = 1, norm = 2, sort: bool = False):
-=======
-        self.init_transform = init_transform
-        
-    def _k_nearest_neighbor(self, pc1, pc2, k = 1, norm = 2, sort: bool = True):
-        
->>>>>>> 0ac88f6d
         r'''
         Select the k nearest neighbor point of pc1 from pc2
         Args:
             pc1: the source points set
             pc2: the target points set
-<<<<<<< HEAD
-            k: the number of nearest neighbors to find
-            norm: the norm to use for distance calculation (1 or 2)
-            sort: whether to sort the k nearest neighbors by distance
-
-        Returns:
-            distances: the distance between each point in pc1 and
-                        its k nearest neighbors in pc2
-            indices: the index of the k nearest neighbor points in pc2
-=======
             tolerance: the threshold of min distance
         Returns:
             nn.values: the min distance between point in p1 and its nearest neighbor
             nn.indices: the index of the nearest neighbor point in p2
->>>>>>> 0ac88f6d
         '''
-        
+
         diff = pc1.unsqueeze(-2) - pc2.unsqueeze(-3)
         if norm == 1:
             distance = torch.sum(torch.abs(diff), dim=-1)
         elif norm == 2:
             distance = torch.sqrt(torch.sum(diff ** 2, dim=-1))
-        else:
-            raise ValueError("Invalid norm. Only 1-norm and 2-norm are supported.")
+        nn = distance.topk(k, largest=False)
 
-        knn = distance.topk(k, largest=False)
+        # Will add sorted function later.
 
-<<<<<<< HEAD
-        if k > 1 and sort:
-            dist, rank= knn.values.sort(dim=-1)
-            idx = torch.gather(knn.indices, -1, rank)
-            TopK = torch.namedtuple('TopK', ['values', 'indices'])
-            knn = TopK(values=dist, indices=idx)
-        return knn
-=======
         return nn
 
     def forward(self, p1, p2):
@@ -103,6 +56,4 @@
             if (abs(err - errnew) < self.tol):
                 break
             err = errnew
-        T = EPnP._points_transform(p1, temppc)
-        return T
->>>>>>> 0ac88f6d
+        T = EPnP._points_transform(p1, temppc)