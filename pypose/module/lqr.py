--- conflicted
+++ resolved
@@ -1,10 +1,6 @@
 import torch
 import torch.nn as nn
 from ..basics import bmv, bvmv
-<<<<<<< HEAD
-import time
-=======
->>>>>>> db4aaa89
 
 
 class LQR(nn.Module):
@@ -17,10 +13,6 @@
     LQR finds the optimal nominal trajectory :math:`\mathbf{\tau}_{1:T}^*` = 
     :math:`\begin{Bmatrix} \mathbf{x}_t, \mathbf{u}_t \end{Bmatrix}_{1:T}` 
     of the optimization problem
-<<<<<<< HEAD
-=======
-
->>>>>>> db4aaa89
     .. math::
         \begin{aligned}
             \mathbf{\tau}_{1:T}^* = \mathop{\arg\min}\limits_{\tau_{1:T}} \sum\limits_t\frac{1}{2}
@@ -28,17 +20,9 @@
             \mathrm{s.t.} \quad \mathbf{x}_1 = \mathbf{x}_{init}, 
             \ \mathbf{x}_{t+1} = \mathbf{F}_t\mathbf{\tau}_t + \mathbf{f}_t \\
         \end{aligned}
-<<<<<<< HEAD
     where :math:`\mathbf{\tau}` = :math:`\begin{bmatrix} \mathbf{x} \\ \mathbf{u} \end{bmatrix}`, 
     :math:`\mathbf{F}` = :math:`\begin{bmatrix} \mathbf{A} & \mathbf{B} \end{bmatrix}`, 
     :math:`\mathbf{f}` = :math:`\mathbf{c}_1`.
-=======
-
-    where :math:`\mathbf{\tau}` = :math:`\begin{bmatrix} \mathbf{x} & \mathbf{u} \end{bmatrix}^\top`, 
-    :math:`\mathbf{F}` = :math:`\begin{bmatrix} \mathbf{A} & \mathbf{B} \end{bmatrix}`, 
-    :math:`\mathbf{f}` = :math:`\mathbf{c}_1`.
-
->>>>>>> db4aaa89
     From a policy learning perspective, this can be interpreted as a module with unknown parameters
     :math:`\begin{Bmatrix} \mathbf{Q}, \mathbf{p}, \mathbf{F}, \mathbf{f} \end{Bmatrix}`, 
     which can be integrated into a larger end-to-end learning system.
@@ -52,7 +36,6 @@
         http://rll.berkeley.edu/deeprlcourse/f17docs/lecture_8_model_based_planning.pdf
 
     Example:
-<<<<<<< HEAD
         >>> n_batch, T = 2, 5
         >>> n_state, n_ctrl = 4, 3
         >>> n_sc = n_state + n_ctrl
@@ -95,47 +78,6 @@
                       [-0.3017, -0.2897,  0.7251],
                       [-0.0728,  0.7290, -0.3117]]])
 
-=======
-        >>> n_batch = 2
-        >>> ns, nc = 4, 3
-        >>> n_sc = ns + nc
-        >>> T = 5
-        >>> Q = torch.randn(n_batch, T, n_sc, n_sc)
-        >>> Q = torch.matmul(Q.mT, Q)
-        >>> p = torch.randn(n_batch, T, n_sc)
-        >>> A = torch.tile(torch.eye(ns) + 0.2 * torch.randn(ns, ns), (n_batch, 1, 1))
-        >>> B = torch.randn(n_batch, ns, nc)
-        >>> C = torch.tile(torch.eye(ns), (n_batch, 1, 1))
-        >>> D = torch.tile(torch.zeros(ns, nc), (n_batch, 1, 1))
-        >>> c1 = torch.tile(torch.randn(ns), (n_batch, 1))
-        >>> c2 = torch.tile(torch.zeros(ns), (n_batch, 1))
-        >>> x_init = torch.randn(n_batch, ns)
-        >>> lti = pp.module.LTI(A, B, C, D, c1, c2)
-        >>> lqr = pp.module.LQR(lti)
-        >>> x_lqr, u_lqr, objs_lqr, tau = lqr(x_init, Q, p)
-        >>> print(x_lqr)
-        >>> print(u_lqr)
-        tensor([[[-0.5453, -0.5922, -1.2467,  0.8291],
-                 [ 0.2576, -0.5661, -0.9135,  1.1018]],
-                [[-2.9563,  3.2528,  0.6299, -0.5684],
-                 [[ 0.9996,  1.7761, -1.6918,  2.2817]],
-                [[ 1.7806,  7.9820,  4.4041, -4.8167],
-                 [[ 2.2647,  5.1426, -0.9377,  0.7258]],
-                [[-7.0567,  2.4997, -3.3157,  3.5961],
-                 [[-4.1525,  5.0354, -2.7758,  4.3140]],
-                [[-5.1267,  6.8131, -0.6195,  3.7960],
-                 [[-0.2206,  9.1061, -0.0106,  3.7945]]]
-        tensor([[[-4.1313,  6.6788, -2.7602],
-                 [ 0.0752,  1.1968, -0.2460]],
-                [[ 2.6432,  1.6548, -3.2089],
-                 [-1.7543,  4.5867, -4.6340]],
-                [[-3.4785, -3.5352,  1.6931],
-                 [-6.5703,  5.4751, -3.8288]],
-                [[-0.2215,  4.0535, -3.0925],
-                 [ 0.5750,  3.5659, -5.1008]],
-                [[ 4.9618,  6.6287, -7.5575],
-                 [ 0.3090, -3.1843,  0.7678]]] 
->>>>>>> db4aaa89
     '''
     def __init__(self, system):
         super().__init__()
@@ -152,7 +94,6 @@
     def lqr_backward(self, Q, p):
         r'''
         The backward recursion of the dynamic programming to solve LQR.
-<<<<<<< HEAD
         for :math:`\t` = :math:`\T` to 1:
         .. math::
             \begin{aligned}
@@ -181,12 +122,6 @@
         # Q: (B*, T, N, N), p: (B*, T, N), where B* can be any batch dimensions, e.g., (2, 3)
         assert Q.shape[:-1] == p.shape and Q.size(-1) == Q.size(-2), "Shape not compatible."
         B, T = p.shape[:-2], p.size(-2) 
-=======
-        '''
-        # Q: (B*, T, N, N), p: (B*, T, N), where B* can be any batch dimensions, e.g., (2, 3)
-        assert Q.shape[:-1] == p.shape and Q.size(-1) == Q.size(-2), "Shape not compatible."
-        B, T = p.shape[:-2], p.size(-2)
->>>>>>> db4aaa89
         ns, nc = self.system.B.size(-2), self.system.B.size(-1)
         K = torch.zeros(B + (T, nc, ns), dtype=p.dtype, device=p.device)
         k = torch.zeros(B + (T, nc), dtype=p.dtype, device=p.device)
@@ -212,16 +147,11 @@
             k[...,t,:] = kt = - bmv(Quu_inv, qu)
             V = Qxx + Qxu @ Kt + Kt.mT @ Qux + Kt.mT @ Quu @ Kt
             v = qx  + bmv(Qxu, kt) + bmv(Kt.mT, qu) + bmv(Kt.mT @ Quu, kt)
-<<<<<<< HEAD
-=======
-
->>>>>>> db4aaa89
         return K, k
 
     def lqr_forward(self, x_init, Q, p, K, k):
         r'''
         The forward recursion of the dynamic programming to solve LQR.
-<<<<<<< HEAD
         for :math:`\t` = 1 to :math:`\T`:
         .. math::
             \begin{aligned}
@@ -241,7 +171,7 @@
             the input to the dynamical system :math:`\mathbf{u}`,
             and the costs to the dynamical system :math:`\mathbf{c}`.
         '''
-        t1 = time.time()
+
         assert x_init.device == Q.device == p.device == K.device == k.device
         assert x_init.dtype == Q.dtype == p.dtype == K.dtype == k.dtype
         B, T, ns, nc = p.shape[:-2], p.size(-2), self.system.B.size(-2), self.system.B.size(-1)
@@ -249,15 +179,6 @@
         cost = torch.zeros(B, dtype=p.dtype, device=p.device)
         x = torch.zeros(B + (T+1, ns), dtype=p.dtype, device=p.device)
         x[..., 0, :] = x_init
-=======
-        '''
-        assert x_init.device == Q.device == p.device == K.device == k.device
-        assert x_init.dtype == Q.dtype == p.dtype == K.dtype == k.dtype
-        B, T, nc = p.shape[:-2], p.size(-2), self.system.B.size(-1)
-        u = torch.zeros(B + (T, nc), dtype=p.dtype, device=p.device)
-        cost = torch.zeros(B, dtype=p.dtype, device=p.device)
-        x = x_init.repeat(B + (T+1, 1))
->>>>>>> db4aaa89
 
         self.system.set_refpoint(t=0)
         for t in range(T):
@@ -267,11 +188,4 @@
             x[...,t+1,:] = self.system(xt, ut)[0]
             cost = cost + 0.5 * bvmv(xut, Q[...,t,:,:], xut) + (xut * p[...,t,:]).sum(-1)
 
-<<<<<<< HEAD
-        t2 = time.time()
-        print(t2-t1)
-
-        return x[...,0:-1,:], u, cost
-=======
-        return x[...,0:,:], u, cost
->>>>>>> db4aaa89
+        return x[...,0:-1,:], u, cost