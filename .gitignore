--- conflicted
+++ resolved
@@ -134,11 +134,6 @@
 # Operating system
 .DS_Store
 
-<<<<<<< HEAD
-# training folder
-/work
-/examples/module/ipddp/work
-=======
 # IDE config
 .idea/
 .vscode/launch.json
@@ -157,4 +152,8 @@
 *epnp-test-data.pt*
 *icp-test-data.pt*
 *__MACOSX
->>>>>>> 6003418e
+
+
+# training folder
+/work
+/examples/module/ipddp/work