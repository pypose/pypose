--- conflicted
+++ resolved
@@ -227,8 +227,6 @@
                 break
 
         assert idx < 9, "Optimization requires too many steps."
-<<<<<<< HEAD
-
 
     def test_optim_multiparameter(self):
         class PoseInv(nn.Module):
@@ -255,8 +253,6 @@
                 break
 
         assert idx < 9, "Optimization requires too many steps."
-=======
->>>>>>> 1a20e016
 
 
 if __name__ == '__main__':
